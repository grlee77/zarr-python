# optional library requirements
# bsddb3==6.2.6; sys_platform != 'win32'
lmdb==0.97; sys_platform != 'win32'
# optional library requirements for Jupyter
ipytree==0.2.1
# optional library requirements for services
# don't let pyup change pinning for azure-storage-blob, need to pin to older
# version to get compatibility with azure storage emulator on appveyor (FIXME)
azure-storage-blob==12.5.0 # pyup: ignore
redis==3.5.3
pymongo==3.11.4
# optional test requirements
tox==3.23.1
coverage
flake8==3.9.2
pytest-cov==2.12.0
pytest-doctestplus==0.4.0
h5py==2.10.0
<<<<<<< HEAD
s3fs==0.5.1; python_version > '3.6'
fsspec==0.8.4; python_version > '3.6'
moto[server]>=1.3.14; python_version > '3.6'
flask
# all async features in v3
pytest-trio ; python_version >= '3.6'
trio ; python_version >= '3.6'
redio ; python_version >= '3.7' and sys_platform != 'win32'
xarray ; python_version >= '3.8'
netCDF4 ; python_version >= '3.8'
=======
s3fs==2021.5.0; python_version > '3.6'
fsspec==2021.5.0; python_version > '3.6'
moto[server]>=1.3.14; python_version > '3.6'
>>>>>>> 11269a50
<|MERGE_RESOLUTION|>--- conflicted
+++ resolved
@@ -16,9 +16,8 @@
 pytest-cov==2.12.0
 pytest-doctestplus==0.4.0
 h5py==2.10.0
-<<<<<<< HEAD
-s3fs==0.5.1; python_version > '3.6'
-fsspec==0.8.4; python_version > '3.6'
+s3fs==2021.5.0; python_version > '3.6'
+fsspec==2021.5.0; python_version > '3.6'
 moto[server]>=1.3.14; python_version > '3.6'
 flask
 # all async features in v3
@@ -26,9 +25,4 @@
 trio ; python_version >= '3.6'
 redio ; python_version >= '3.7' and sys_platform != 'win32'
 xarray ; python_version >= '3.8'
-netCDF4 ; python_version >= '3.8'
-=======
-s3fs==2021.5.0; python_version > '3.6'
-fsspec==2021.5.0; python_version > '3.6'
-moto[server]>=1.3.14; python_version > '3.6'
->>>>>>> 11269a50
+netCDF4 ; python_version >= '3.8'