--- conflicted
+++ resolved
@@ -19,14 +19,9 @@
            fill_value=0, order='C', store=None, synchronizer=None,
            overwrite=False, path=None, chunk_store=None, filters=None,
            cache_metadata=True, cache_attrs=True, read_only=False,
-<<<<<<< HEAD
-           object_codec=None, dimension_separator=None, write_empty_chunks=True,
-           meta_array=None,
+           object_codec=None, dimension_separator=None,
+           write_empty_chunks=False, meta_array=None,
            **kwargs):
-=======
-           object_codec=None, dimension_separator=None,
-           write_empty_chunks=False, **kwargs):
->>>>>>> 2200fc71
     """Create an array.
 
     Parameters
