import binascii
import hashlib
import itertools
import math
import operator
import re
from functools import reduce

import numpy as np
from numcodecs.compat import ensure_bytes, ensure_ndarray

from zarr.attrs import Attributes
from zarr.codecs import AsType, get_codec
<<<<<<< HEAD
from zarr.errors import ArrayNotFoundError, ReadOnlyError
=======
from zarr.errors import ArrayNotFoundError, ReadOnlyError, ArrayIndexError
>>>>>>> 17728e86
from zarr.indexing import (
    BasicIndexer,
    CoordinateIndexer,
    MaskIndexer,
    OIndex,
    OrthogonalIndexer,
    VIndex,
<<<<<<< HEAD
=======
    PartialChunkIterator,
>>>>>>> 17728e86
    check_fields,
    check_no_multi_fields,
    ensure_tuple,
    err_too_many_indices,
    is_contiguous_selection,
    is_scalar,
    pop_fields,
)
<<<<<<< HEAD
from zarr.meta import (
    decode_array_metadata,
    encode_array_metadata,
    decode_array_metadata_v3,
)
=======
from zarr.meta import decode_array_metadata, encode_array_metadata
>>>>>>> 17728e86
from zarr.storage import array_meta_key, attrs_key, getsize, listdir
from zarr.util import (
    InfoReporter,
    check_array_shape,
    human_readable_size,
    is_total_slice,
    nolock,
    normalize_chunks,
    normalize_resize_args,
    normalize_shape,
    normalize_storage_path,
    PartialReadBuffer,
)


# noinspection PyUnresolvedReferences
class Array:
    """Instantiate an array from an initialized store.

    Parameters
    ----------
    store : MutableMapping
        Array store, already initialized.
    path : string, optional
        Storage path.
    read_only : bool, optional
        True if array should be protected against modification.
    chunk_store : MutableMapping, optional
        Separate storage for chunks. If not provided, `store` will be used
        for storage of both chunks and metadata.
    synchronizer : object, optional
        Array synchronizer.
    cache_metadata : bool, optional
        If True (default), array configuration metadata will be cached for the
        lifetime of the object. If False, array metadata will be reloaded
        prior to all data access and modification operations (may incur
        overhead depending on storage and data access pattern).
    cache_attrs : bool, optional
        If True (default), user attributes will be cached for attribute read
        operations. If False, user attributes are reloaded from the store prior
        to all attribute read operations.
    partial_decompress : bool, optional
        If True and while the chunk_store is a FSStore and the compresion used
        is Blosc, when getting data from the array chunks will be partially
        read and decompressed when possible.

        .. versionadded:: 2.7

    Attributes
    ----------
    store
    path
    name
    read_only
    chunk_store
    shape
    chunks
    dtype
    compression
    compression_opts
    fill_value
    order
    synchronizer
    filters
    attrs
    size
    itemsize
    nbytes
    nbytes_stored
    cdata_shape
    nchunks
    nchunks_initialized
    is_view
    info
    vindex
    oindex

    Methods
    -------
    __getitem__
    __setitem__
    get_basic_selection
    set_basic_selection
    get_orthogonal_selection
    set_orthogonal_selection
    get_mask_selection
    set_mask_selection
    get_coordinate_selection
    set_coordinate_selection
    digest
    hexdigest
    resize
    append
    view
    astype

    """

    def __init__(
        self,
        store,
        path=None,
        read_only=False,
        chunk_store=None,
        synchronizer=None,
        cache_metadata=True,
        cache_attrs=True,
        partial_decompress=False,
    ):
        # N.B., expect at this point store is fully initialized with all
        # configuration metadata fully specified and normalized

        self._store = store
        self._chunk_store = chunk_store
        self._path = normalize_storage_path(path)
        self._version = getattr(store, "_store_version", 2)
        if self._path:
            self._key_prefix = self._path + '/'
        else:
            self._key_prefix = ''
        self._read_only = bool(read_only)
        self._synchronizer = synchronizer
        self._cache_metadata = cache_metadata
        self._is_view = False
        self._partial_decompress = partial_decompress

        # initialize metadata
        self._load_metadata()

        # initialize attributes
        if self._version == 2:
            akey = self._key_prefix + attrs_key
        else:
            if self._key_prefix:
                mkey = "meta/root/" + self._key_prefix + ".array"
            else:
                mkey = "meta/root.array"
            akey = mkey
        self._attrs = Attributes(store, key=akey, read_only=read_only,
                                 synchronizer=synchronizer, cache=cache_attrs)

        # initialize info reporter
        self._info_reporter = InfoReporter(self)

        # initialize indexing helpers
        self._oindex = OIndex(self)
        self._vindex = VIndex(self)

    def _load_metadata(self):
        """(Re)load metadata from store."""
        if self._synchronizer is None:
            self._load_metadata_nosync()
        else:
            mkey = self._key_prefix + array_meta_key
            with self._synchronizer[mkey]:
                self._load_metadata_nosync()

    def _load_metadata_nosync(self):
        try:
            if self._version == 2:
                mkey = self._key_prefix + array_meta_key
            elif self._version == 3:
                mkey = "meta/root/" + self._key_prefix + ".array"
            meta_bytes = self._store[mkey]
        except KeyError:
            raise ArrayNotFoundError(self._path)
        else:

            # decode and store metadata as instance members
            if self._version == 2:
                meta = decode_array_metadata(meta_bytes)
                self._meta = meta
                self._shape = meta["shape"]
                self._dtype = meta["dtype"]
                self._chunks = meta["chunks"]
                self._fill_value = meta["fill_value"]
                self._order = meta["order"]
            elif self._version == 3:
                meta = decode_array_metadata_v3(meta_bytes)
                self._meta = meta
                self._shape = meta["shape"]
                self._chunks = meta["chunk_grid"]
                self._dtype = meta["data_type"]
                self._fill_value = meta["fill_value"]
                self._order = meta["chunk_memory_layout"]

            # setup compressor
            config = meta['compressor']
            if config is None:
                self._compressor = None
            else:
                self._compressor = get_codec(config)

            # setup filters
            filters = meta.get("filters", [])
            if filters:
                filters = [get_codec(config) for config in filters]
            self._filters = filters

    def _refresh_metadata(self):
        if not self._cache_metadata:
            self._load_metadata()

    def _refresh_metadata_nosync(self):
        if not self._cache_metadata and not self._is_view:
            self._load_metadata_nosync()

    def _flush_metadata_nosync(self):
        if self._is_view:
            raise PermissionError('operation not permitted for views')

        if self._compressor:
            compressor_config = self._compressor.get_config()
        else:
            compressor_config = None
        if self._filters:
            filters_config = [f.get_config() for f in self._filters]
        else:
            filters_config = None
        meta = dict(shape=self._shape, chunks=self._chunks, dtype=self._dtype,
                    compressor=compressor_config, fill_value=self._fill_value,
                    order=self._order, filters=filters_config)
        mkey = self._key_prefix + array_meta_key
        self._store[mkey] = encode_array_metadata(meta)

    @property
    def store(self):
        """A MutableMapping providing the underlying storage for the array."""
        return self._store

    @property
    def path(self):
        """Storage path."""
        return self._path

    @property
    def name(self):
        """Array name following h5py convention."""
        if self.path:
            # follow h5py convention: add leading slash
            name = self.path
            if name[0] != '/':
                name = '/' + name
            return name
        return None

    @property
    def basename(self):
        """Final component of name."""
        if self.name is not None:
            return self.name.split('/')[-1]
        return None

    @property
    def read_only(self):
        """A boolean, True if modification operations are not permitted."""
        return self._read_only

    @read_only.setter
    def read_only(self, value):
        self._read_only = bool(value)

    @property
    def chunk_store(self):
        """A MutableMapping providing the underlying storage for array chunks."""
        if self._chunk_store is None:
            return self._store
        else:
            return self._chunk_store

    @property
    def shape(self):
        """A tuple of integers describing the length of each dimension of
        the array."""
        # N.B., shape may change if array is resized, hence need to refresh
        # metadata
        self._refresh_metadata()
        return self._shape

    @shape.setter
    def shape(self, value):
        self.resize(value)

    @property
    def chunks(self):
        """A tuple of integers describing the length of each dimension of a
        chunk of the array."""
        return self._chunks

    @property
    def dtype(self):
        """The NumPy data type."""
        return self._dtype

    @property
    def compressor(self):
        """Primary compression codec."""
        return self._compressor

    @property
    def fill_value(self):
        """A value used for uninitialized portions of the array."""
        return self._fill_value

    @property
    def order(self):
        """A string indicating the order in which bytes are arranged within
        chunks of the array."""
        return self._order

    @property
    def filters(self):
        """One or more codecs used to transform data prior to compression."""
        return self._filters

    @property
    def synchronizer(self):
        """Object used to synchronize write access to the array."""
        return self._synchronizer

    @property
    def attrs(self):
        """A MutableMapping containing user-defined attributes. Note that
        attribute values must be JSON serializable."""
        return self._attrs

    @property
    def ndim(self):
        """Number of dimensions."""
        return len(self.shape)

    @property
    def _size(self):
        return reduce(operator.mul, self._shape, 1)

    @property
    def size(self):
        """The total number of elements in the array."""
        # N.B., this property depends on shape, and shape may change if array
        # is resized, hence need to refresh metadata
        self._refresh_metadata()
        return self._size

    @property
    def itemsize(self):
        """The size in bytes of each item in the array."""
        return self.dtype.itemsize

    @property
    def _nbytes(self):
        return self._size * self.itemsize

    @property
    def nbytes(self):
        """The total number of bytes that would be required to store the
        array without compression."""
        # N.B., this property depends on shape, and shape may change if array
        # is resized, hence need to refresh metadata
        self._refresh_metadata()
        return self._nbytes

    @property
    def nbytes_stored(self):
        """The total number of stored bytes of data for the array. This
        includes storage required for configuration metadata and user
        attributes."""
        m = getsize(self._store, self._path)
        if self._chunk_store is None:
            return m
        else:
            n = getsize(self._chunk_store, self._path)
            if m < 0 or n < 0:
                return -1
            else:
                return m + n

    @property
    def _cdata_shape(self):
        if self._shape == ():
            return 1,
        else:
            return tuple(math.ceil(s / c)
                         for s, c in zip(self._shape, self._chunks))

    @property
    def cdata_shape(self):
        """A tuple of integers describing the number of chunks along each
        dimension of the array."""
        self._refresh_metadata()
        return self._cdata_shape

    @property
    def _nchunks(self):
        return reduce(operator.mul, self._cdata_shape, 1)

    @property
    def nchunks(self):
        """Total number of chunks."""
        self._refresh_metadata()
        return self._nchunks

    @property
    def nchunks_initialized(self):
        """The number of chunks that have been initialized with some data."""

        # key pattern for chunk keys
        prog = re.compile(r'\.'.join([r'\d+'] * min(1, self.ndim)))

        # count chunk keys
        return sum(1 for k in listdir(self.chunk_store, self._path) if prog.match(k))

    # backwards compability
    initialized = nchunks_initialized

    @property
    def is_view(self):
        """A boolean, True if this array is a view on another array."""
        return self._is_view

    @property
    def oindex(self):
        """Shortcut for orthogonal (outer) indexing, see :func:`get_orthogonal_selection` and
        :func:`set_orthogonal_selection` for documentation and examples."""
        return self._oindex

    @property
    def vindex(self):
        """Shortcut for vectorized (inner) indexing, see :func:`get_coordinate_selection`,
        :func:`set_coordinate_selection`, :func:`get_mask_selection` and
        :func:`set_mask_selection` for documentation and examples."""
        return self._vindex

    def __eq__(self, other):
        return (
            isinstance(other, Array) and
            self.store == other.store and
            self.read_only == other.read_only and
            self.path == other.path and
            not self._is_view
            # N.B., no need to compare other properties, should be covered by
            # store comparison
        )

    def __array__(self, *args):
        a = self[...]
        if args:
            a = a.astype(args[0])
        return a

    def islice(self, start=None, end=None):
        """
        Yield a generator for iterating over the entire or parts of the
        array. Uses a cache so chunks only have to be decompressed once.

        Parameters
        ----------
        start : int, optional
            Start index for the generator to start at. Defaults to 0.
        end : int, optional
            End index for the generator to stop at. Defaults to self.shape[0].

        Yields
        ------
        out : generator
            A generator that can be used to iterate over the requested region
            the array.

        Examples
        --------
        Setup a 1-dimensional array::

            >>> import zarr
            >>> import numpy as np
            >>> z = zarr.array(np.arange(100))

        Iterate over part of the array:
            >>> for value in z.islice(25, 30): value;
            25
            26
            27
            28
            29
        """

        if len(self.shape) == 0:
            # Same error as numpy
            raise TypeError("iteration over a 0-d array")
        if start is None:
            start = 0
        if end is None or end > self.shape[0]:
            end = self.shape[0]

        if not isinstance(start, int) or start < 0:
            raise ValueError('start must be a nonnegative integer')

        if not isinstance(end, int) or end < 0:
            raise ValueError('end must be a nonnegative integer')

        # Avoid repeatedly decompressing chunks by iterating over the chunks
        # in the first dimension.
        chunk_size = self.chunks[0]
        chunk = None
        for j in range(start, end):
            if j % chunk_size == 0:
                chunk = self[j: j + chunk_size]
            # init chunk if we start offset of chunk borders
            elif chunk is None:
                chunk_start = j - j % chunk_size
                chunk_end = chunk_start + chunk_size
                chunk = self[chunk_start:chunk_end]
            yield chunk[j % chunk_size]

    def __iter__(self):
        return self.islice()

    def __len__(self):
        if self.shape:
            return self.shape[0]
        else:
            # 0-dimensional array, same error message as numpy
            raise TypeError('len() of unsized object')

    def __getitem__(self, selection):
        """Retrieve data for an item or region of the array.

        Parameters
        ----------
        selection : tuple
            An integer index or slice or tuple of int/slice objects specifying the
            requested item or region for each dimension of the array.

        Returns
        -------
        out : ndarray
            A NumPy array containing the data for the requested region.

        Examples
        --------
        Setup a 1-dimensional array::

            >>> import zarr
            >>> import numpy as np
            >>> z = zarr.array(np.arange(100))

        Retrieve a single item::

            >>> z[5]
            5

        Retrieve a region via slicing::

            >>> z[:5]
            array([0, 1, 2, 3, 4])
            >>> z[-5:]
            array([95, 96, 97, 98, 99])
            >>> z[5:10]
            array([5, 6, 7, 8, 9])
            >>> z[5:10:2]
            array([5, 7, 9])
            >>> z[::2]
            array([ 0,  2,  4, ..., 94, 96, 98])

        Load the entire array into memory::

            >>> z[...]
            array([ 0,  1,  2, ..., 97, 98, 99])

        Setup a 2-dimensional array::

            >>> z = zarr.array(np.arange(100).reshape(10, 10))

        Retrieve an item::

            >>> z[2, 2]
            22

        Retrieve a region via slicing::

            >>> z[1:3, 1:3]
            array([[11, 12],
                   [21, 22]])
            >>> z[1:3, :]
            array([[10, 11, 12, 13, 14, 15, 16, 17, 18, 19],
                   [20, 21, 22, 23, 24, 25, 26, 27, 28, 29]])
            >>> z[:, 1:3]
            array([[ 1,  2],
                   [11, 12],
                   [21, 22],
                   [31, 32],
                   [41, 42],
                   [51, 52],
                   [61, 62],
                   [71, 72],
                   [81, 82],
                   [91, 92]])
            >>> z[0:5:2, 0:5:2]
            array([[ 0,  2,  4],
                   [20, 22, 24],
                   [40, 42, 44]])
            >>> z[::2, ::2]
            array([[ 0,  2,  4,  6,  8],
                   [20, 22, 24, 26, 28],
                   [40, 42, 44, 46, 48],
                   [60, 62, 64, 66, 68],
                   [80, 82, 84, 86, 88]])

        Load the entire array into memory::

            >>> z[...]
            array([[ 0,  1,  2,  3,  4,  5,  6,  7,  8,  9],
                   [10, 11, 12, 13, 14, 15, 16, 17, 18, 19],
                   [20, 21, 22, 23, 24, 25, 26, 27, 28, 29],
                   [30, 31, 32, 33, 34, 35, 36, 37, 38, 39],
                   [40, 41, 42, 43, 44, 45, 46, 47, 48, 49],
                   [50, 51, 52, 53, 54, 55, 56, 57, 58, 59],
                   [60, 61, 62, 63, 64, 65, 66, 67, 68, 69],
                   [70, 71, 72, 73, 74, 75, 76, 77, 78, 79],
                   [80, 81, 82, 83, 84, 85, 86, 87, 88, 89],
                   [90, 91, 92, 93, 94, 95, 96, 97, 98, 99]])

        For arrays with a structured dtype, specific fields can be retrieved, e.g.::

            >>> a = np.array([(b'aaa', 1, 4.2),
            ...               (b'bbb', 2, 8.4),
            ...               (b'ccc', 3, 12.6)],
            ...              dtype=[('foo', 'S3'), ('bar', 'i4'), ('baz', 'f8')])
            >>> z = zarr.array(a)
            >>> z['foo']
            array([b'aaa', b'bbb', b'ccc'],
                  dtype='|S3')

        Notes
        -----
        Slices with step > 1 are supported, but slices with negative step are not.

        Currently the implementation for __getitem__ is provided by
        :func:`get_basic_selection`. For advanced ("fancy") indexing, see the methods
        listed under See Also.

        See Also
        --------
        get_basic_selection, set_basic_selection, get_mask_selection, set_mask_selection,
        get_coordinate_selection, set_coordinate_selection, get_orthogonal_selection,
        set_orthogonal_selection, vindex, oindex, __setitem__

        """

        fields, selection = pop_fields(selection)
        return self.get_basic_selection(selection, fields=fields)

    def get_basic_selection(self, selection=Ellipsis, out=None, fields=None):
        """Retrieve data for an item or region of the array.

        Parameters
        ----------
        selection : tuple
            A tuple specifying the requested item or region for each dimension of the
            array. May be any combination of int and/or slice for multidimensional arrays.
        out : ndarray, optional
            If given, load the selected data directly into this array.
        fields : str or sequence of str, optional
            For arrays with a structured dtype, one or more fields can be specified to
            extract data for.

        Returns
        -------
        out : ndarray
            A NumPy array containing the data for the requested region.

        Examples
        --------
        Setup a 1-dimensional array::

            >>> import zarr
            >>> import numpy as np
            >>> z = zarr.array(np.arange(100))

        Retrieve a single item::

            >>> z.get_basic_selection(5)
            5

        Retrieve a region via slicing::

            >>> z.get_basic_selection(slice(5))
            array([0, 1, 2, 3, 4])
            >>> z.get_basic_selection(slice(-5, None))
            array([95, 96, 97, 98, 99])
            >>> z.get_basic_selection(slice(5, 10))
            array([5, 6, 7, 8, 9])
            >>> z.get_basic_selection(slice(5, 10, 2))
            array([5, 7, 9])
            >>> z.get_basic_selection(slice(None, None, 2))
            array([  0,  2,  4, ..., 94, 96, 98])

        Setup a 2-dimensional array::

            >>> z = zarr.array(np.arange(100).reshape(10, 10))

        Retrieve an item::

            >>> z.get_basic_selection((2, 2))
            22

        Retrieve a region via slicing::

            >>> z.get_basic_selection((slice(1, 3), slice(1, 3)))
            array([[11, 12],
                   [21, 22]])
            >>> z.get_basic_selection((slice(1, 3), slice(None)))
            array([[10, 11, 12, 13, 14, 15, 16, 17, 18, 19],
                   [20, 21, 22, 23, 24, 25, 26, 27, 28, 29]])
            >>> z.get_basic_selection((slice(None), slice(1, 3)))
            array([[ 1,  2],
                   [11, 12],
                   [21, 22],
                   [31, 32],
                   [41, 42],
                   [51, 52],
                   [61, 62],
                   [71, 72],
                   [81, 82],
                   [91, 92]])
            >>> z.get_basic_selection((slice(0, 5, 2), slice(0, 5, 2)))
            array([[ 0,  2,  4],
                   [20, 22, 24],
                   [40, 42, 44]])
            >>> z.get_basic_selection((slice(None, None, 2), slice(None, None, 2)))
            array([[ 0,  2,  4,  6,  8],
                   [20, 22, 24, 26, 28],
                   [40, 42, 44, 46, 48],
                   [60, 62, 64, 66, 68],
                   [80, 82, 84, 86, 88]])

        For arrays with a structured dtype, specific fields can be retrieved, e.g.::

            >>> a = np.array([(b'aaa', 1, 4.2),
            ...               (b'bbb', 2, 8.4),
            ...               (b'ccc', 3, 12.6)],
            ...              dtype=[('foo', 'S3'), ('bar', 'i4'), ('baz', 'f8')])
            >>> z = zarr.array(a)
            >>> z.get_basic_selection(slice(2), fields='foo')
            array([b'aaa', b'bbb'],
                  dtype='|S3')

        Notes
        -----
        Slices with step > 1 are supported, but slices with negative step are not.

        Currently this method provides the implementation for accessing data via the
        square bracket notation (__getitem__). See :func:`__getitem__` for examples
        using the alternative notation.

        See Also
        --------
        set_basic_selection, get_mask_selection, set_mask_selection,
        get_coordinate_selection, set_coordinate_selection, get_orthogonal_selection,
        set_orthogonal_selection, vindex, oindex, __getitem__, __setitem__

        """

        # refresh metadata
        if not self._cache_metadata:
            self._load_metadata()

        # check args
        check_fields(fields, self._dtype)

        # handle zero-dimensional arrays
        if self._shape == ():
            return self._get_basic_selection_zd(selection=selection, out=out,
                                                fields=fields)
        else:
            return self._get_basic_selection_nd(selection=selection, out=out,
                                                fields=fields)

    def _get_basic_selection_zd(self, selection, out=None, fields=None):
        # special case basic selection for zero-dimensional array

        # check selection is valid
        selection = ensure_tuple(selection)
        if selection not in ((), (Ellipsis,)):
            err_too_many_indices(selection, ())

        try:
            # obtain encoded data for chunk
            ckey = self._chunk_key((0,))
            cdata = self.chunk_store[ckey]

        except KeyError:
            # chunk not initialized
            chunk = np.zeros((), dtype=self._dtype)
            if self._fill_value is not None:
                chunk.fill(self._fill_value)

        else:
            chunk = self._decode_chunk(cdata)

        # handle fields
        if fields:
            chunk = chunk[fields]

        # handle selection of the scalar value via empty tuple
        if out is None:
            out = chunk[selection]
        else:
            out[selection] = chunk[selection]

        return out

    def _get_basic_selection_nd(self, selection, out=None, fields=None):
        # implementation of basic selection for array with at least one dimension

        # setup indexer
        indexer = BasicIndexer(selection, self)

        return self._get_selection(indexer=indexer, out=out, fields=fields)

    def get_orthogonal_selection(self, selection, out=None, fields=None):
        """Retrieve data by making a selection for each dimension of the array. For
        example, if an array has 2 dimensions, allows selecting specific rows and/or
        columns. The selection for each dimension can be either an integer (indexing a
        single item), a slice, an array of integers, or a Boolean array where True
        values indicate a selection.

        Parameters
        ----------
        selection : tuple
            A selection for each dimension of the array. May be any combination of int,
            slice, integer array or Boolean array.
        out : ndarray, optional
            If given, load the selected data directly into this array.
        fields : str or sequence of str, optional
            For arrays with a structured dtype, one or more fields can be specified to
            extract data for.

        Returns
        -------
        out : ndarray
            A NumPy array containing the data for the requested selection.

        Examples
        --------
        Setup a 2-dimensional array::

            >>> import zarr
            >>> import numpy as np
            >>> z = zarr.array(np.arange(100).reshape(10, 10))

        Retrieve rows and columns via any combination of int, slice, integer array and/or
        Boolean array::

            >>> z.get_orthogonal_selection(([1, 4], slice(None)))
            array([[10, 11, 12, 13, 14, 15, 16, 17, 18, 19],
                   [40, 41, 42, 43, 44, 45, 46, 47, 48, 49]])
            >>> z.get_orthogonal_selection((slice(None), [1, 4]))
            array([[ 1,  4],
                   [11, 14],
                   [21, 24],
                   [31, 34],
                   [41, 44],
                   [51, 54],
                   [61, 64],
                   [71, 74],
                   [81, 84],
                   [91, 94]])
            >>> z.get_orthogonal_selection(([1, 4], [1, 4]))
            array([[11, 14],
                   [41, 44]])
            >>> sel = np.zeros(z.shape[0], dtype=bool)
            >>> sel[1] = True
            >>> sel[4] = True
            >>> z.get_orthogonal_selection((sel, sel))
            array([[11, 14],
                   [41, 44]])

        For convenience, the orthogonal selection functionality is also available via the
        `oindex` property, e.g.::

            >>> z.oindex[[1, 4], :]
            array([[10, 11, 12, 13, 14, 15, 16, 17, 18, 19],
                   [40, 41, 42, 43, 44, 45, 46, 47, 48, 49]])
            >>> z.oindex[:, [1, 4]]
            array([[ 1,  4],
                   [11, 14],
                   [21, 24],
                   [31, 34],
                   [41, 44],
                   [51, 54],
                   [61, 64],
                   [71, 74],
                   [81, 84],
                   [91, 94]])
            >>> z.oindex[[1, 4], [1, 4]]
            array([[11, 14],
                   [41, 44]])
            >>> sel = np.zeros(z.shape[0], dtype=bool)
            >>> sel[1] = True
            >>> sel[4] = True
            >>> z.oindex[sel, sel]
            array([[11, 14],
                   [41, 44]])

        Notes
        -----
        Orthogonal indexing is also known as outer indexing.

        Slices with step > 1 are supported, but slices with negative step are not.

        See Also
        --------
        get_basic_selection, set_basic_selection, get_mask_selection, set_mask_selection,
        get_coordinate_selection, set_coordinate_selection, set_orthogonal_selection,
        vindex, oindex, __getitem__, __setitem__

        """

        # refresh metadata
        if not self._cache_metadata:
            self._load_metadata()

        # check args
        check_fields(fields, self._dtype)

        # setup indexer
        indexer = OrthogonalIndexer(selection, self)

        return self._get_selection(indexer=indexer, out=out, fields=fields)

    def get_coordinate_selection(self, selection, out=None, fields=None):
        """Retrieve a selection of individual items, by providing the indices
        (coordinates) for each selected item.

        Parameters
        ----------
        selection : tuple
            An integer (coordinate) array for each dimension of the array.
        out : ndarray, optional
            If given, load the selected data directly into this array.
        fields : str or sequence of str, optional
            For arrays with a structured dtype, one or more fields can be specified to
            extract data for.

        Returns
        -------
        out : ndarray
            A NumPy array containing the data for the requested selection.

        Examples
        --------
        Setup a 2-dimensional array::

            >>> import zarr
            >>> import numpy as np
            >>> z = zarr.array(np.arange(100).reshape(10, 10))

        Retrieve items by specifying their coordinates::

            >>> z.get_coordinate_selection(([1, 4], [1, 4]))
            array([11, 44])

        For convenience, the coordinate selection functionality is also available via the
        `vindex` property, e.g.::

            >>> z.vindex[[1, 4], [1, 4]]
            array([11, 44])

        Notes
        -----
        Coordinate indexing is also known as point selection, and is a form of vectorized
        or inner indexing.

        Slices are not supported. Coordinate arrays must be provided for all dimensions
        of the array.

        Coordinate arrays may be multidimensional, in which case the output array will
        also be multidimensional. Coordinate arrays are broadcast against each other
        before being applied. The shape of the output will be the same as the shape of
        each coordinate array after broadcasting.

        See Also
        --------
        get_basic_selection, set_basic_selection, get_mask_selection, set_mask_selection,
        get_orthogonal_selection, set_orthogonal_selection, set_coordinate_selection,
        vindex, oindex, __getitem__, __setitem__

        """

        # refresh metadata
        if not self._cache_metadata:
            self._load_metadata()

        # check args
        check_fields(fields, self._dtype)

        # setup indexer
        indexer = CoordinateIndexer(selection, self)

        # handle output - need to flatten
        if out is not None:
            out = out.reshape(-1)

        out = self._get_selection(indexer=indexer, out=out, fields=fields)

        # restore shape
        out = out.reshape(indexer.sel_shape)

        return out

    def get_mask_selection(self, selection, out=None, fields=None):
        """Retrieve a selection of individual items, by providing a Boolean array of the
        same shape as the array against which the selection is being made, where True
        values indicate a selected item.

        Parameters
        ----------
        selection : ndarray, bool
            A Boolean array of the same shape as the array against which the selection is
            being made.
        out : ndarray, optional
            If given, load the selected data directly into this array.
        fields : str or sequence of str, optional
            For arrays with a structured dtype, one or more fields can be specified to
            extract data for.

        Returns
        -------
        out : ndarray
            A NumPy array containing the data for the requested selection.

        Examples
        --------
        Setup a 2-dimensional array::

            >>> import zarr
            >>> import numpy as np
            >>> z = zarr.array(np.arange(100).reshape(10, 10))

        Retrieve items by specifying a maks::

            >>> sel = np.zeros_like(z, dtype=bool)
            >>> sel[1, 1] = True
            >>> sel[4, 4] = True
            >>> z.get_mask_selection(sel)
            array([11, 44])

        For convenience, the mask selection functionality is also available via the
        `vindex` property, e.g.::

            >>> z.vindex[sel]
            array([11, 44])

        Notes
        -----
        Mask indexing is a form of vectorized or inner indexing, and is equivalent to
        coordinate indexing. Internally the mask array is converted to coordinate
        arrays by calling `np.nonzero`.

        See Also
        --------
        get_basic_selection, set_basic_selection, set_mask_selection,
        get_orthogonal_selection, set_orthogonal_selection, get_coordinate_selection,
        set_coordinate_selection, vindex, oindex, __getitem__, __setitem__

        """

        # refresh metadata
        if not self._cache_metadata:
            self._load_metadata()

        # check args
        check_fields(fields, self._dtype)

        # setup indexer
        indexer = MaskIndexer(selection, self)

        return self._get_selection(indexer=indexer, out=out, fields=fields)

    def _get_selection(self, indexer, out=None, fields=None):

        # We iterate over all chunks which overlap the selection and thus contain data
        # that needs to be extracted. Each chunk is processed in turn, extracting the
        # necessary data and storing into the correct location in the output array.

        # N.B., it is an important optimisation that we only visit chunks which overlap
        # the selection. This minimises the number of iterations in the main for loop.

        # check fields are sensible
        out_dtype = check_fields(fields, self._dtype)

        # determine output shape
        out_shape = indexer.shape

        # setup output array
        if out is None:
            out = np.empty(out_shape, dtype=out_dtype, order=self._order)
        else:
            check_array_shape('out', out, out_shape)

        # iterate over chunks
        if not hasattr(self.chunk_store, "getitems") or \
           any(map(lambda x: x == 0, self.shape)):
            # sequentially get one key at a time from storage
            for chunk_coords, chunk_selection, out_selection in indexer:

                # load chunk selection into output array
                self._chunk_getitem(chunk_coords, chunk_selection, out, out_selection,
                                    drop_axes=indexer.drop_axes, fields=fields)
        else:
            # allow storage to get multiple items at once
            lchunk_coords, lchunk_selection, lout_selection = zip(*indexer)
            self._chunk_getitems(lchunk_coords, lchunk_selection, out, lout_selection,
                                 drop_axes=indexer.drop_axes, fields=fields)

        if out.shape:
            return out
        else:
            return out[()]

    def __setitem__(self, selection, value):
        """Modify data for an item or region of the array.

        Parameters
        ----------
        selection : tuple
            An integer index or slice or tuple of int/slice specifying the requested
            region for each dimension of the array.
        value : scalar or array-like
            Value to be stored into the array.

        Examples
        --------
        Setup a 1-dimensional array::

            >>> import zarr
            >>> z = zarr.zeros(100, dtype=int)

        Set all array elements to the same scalar value::

            >>> z[...] = 42
            >>> z[...]
            array([42, 42, 42, ..., 42, 42, 42])

        Set a portion of the array::

            >>> z[:10] = np.arange(10)
            >>> z[-10:] = np.arange(10)[::-1]
            >>> z[...]
            array([ 0, 1, 2, ..., 2, 1, 0])

        Setup a 2-dimensional array::

            >>> z = zarr.zeros((5, 5), dtype=int)

        Set all array elements to the same scalar value::

            >>> z[...] = 42

        Set a portion of the array::

            >>> z[0, :] = np.arange(z.shape[1])
            >>> z[:, 0] = np.arange(z.shape[0])
            >>> z[...]
            array([[ 0,  1,  2,  3,  4],
                   [ 1, 42, 42, 42, 42],
                   [ 2, 42, 42, 42, 42],
                   [ 3, 42, 42, 42, 42],
                   [ 4, 42, 42, 42, 42]])

        For arrays with a structured dtype, specific fields can be modified, e.g.::

            >>> a = np.array([(b'aaa', 1, 4.2),
            ...               (b'bbb', 2, 8.4),
            ...               (b'ccc', 3, 12.6)],
            ...              dtype=[('foo', 'S3'), ('bar', 'i4'), ('baz', 'f8')])
            >>> z = zarr.array(a)
            >>> z['foo'] = b'zzz'
            >>> z[...]
            array([(b'zzz', 1,   4.2), (b'zzz', 2,   8.4), (b'zzz', 3,  12.6)],
                  dtype=[('foo', 'S3'), ('bar', '<i4'), ('baz', '<f8')])

        Notes
        -----
        Slices with step > 1 are supported, but slices with negative step are not.

        Currently the implementation for __setitem__ is provided by
        :func:`set_basic_selection`, which means that only integers and slices are
        supported within the selection. For advanced ("fancy") indexing, see the
        methods listed under See Also.

        See Also
        --------
        get_basic_selection, set_basic_selection, get_mask_selection, set_mask_selection,
        get_coordinate_selection, set_coordinate_selection, get_orthogonal_selection,
        set_orthogonal_selection, vindex, oindex, __getitem__

        """

        fields, selection = pop_fields(selection)
        self.set_basic_selection(selection, value, fields=fields)

    def set_basic_selection(self, selection, value, fields=None):
        """Modify data for an item or region of the array.

        Parameters
        ----------
        selection : tuple
            An integer index or slice or tuple of int/slice specifying the requested
            region for each dimension of the array.
        value : scalar or array-like
            Value to be stored into the array.
        fields : str or sequence of str, optional
            For arrays with a structured dtype, one or more fields can be specified to set
            data for.

        Examples
        --------
        Setup a 1-dimensional array::

            >>> import zarr
            >>> import numpy as np
            >>> z = zarr.zeros(100, dtype=int)

        Set all array elements to the same scalar value::

            >>> z.set_basic_selection(..., 42)
            >>> z[...]
            array([42, 42, 42, ..., 42, 42, 42])

        Set a portion of the array::

            >>> z.set_basic_selection(slice(10), np.arange(10))
            >>> z.set_basic_selection(slice(-10, None), np.arange(10)[::-1])
            >>> z[...]
            array([ 0, 1, 2, ..., 2, 1, 0])

        Setup a 2-dimensional array::

            >>> z = zarr.zeros((5, 5), dtype=int)

        Set all array elements to the same scalar value::

            >>> z.set_basic_selection(..., 42)

        Set a portion of the array::

            >>> z.set_basic_selection((0, slice(None)), np.arange(z.shape[1]))
            >>> z.set_basic_selection((slice(None), 0), np.arange(z.shape[0]))
            >>> z[...]
            array([[ 0,  1,  2,  3,  4],
                   [ 1, 42, 42, 42, 42],
                   [ 2, 42, 42, 42, 42],
                   [ 3, 42, 42, 42, 42],
                   [ 4, 42, 42, 42, 42]])

        For arrays with a structured dtype, the `fields` parameter can be used to set
        data for a specific field, e.g.::

            >>> a = np.array([(b'aaa', 1, 4.2),
            ...               (b'bbb', 2, 8.4),
            ...               (b'ccc', 3, 12.6)],
            ...              dtype=[('foo', 'S3'), ('bar', 'i4'), ('baz', 'f8')])
            >>> z = zarr.array(a)
            >>> z.set_basic_selection(slice(0, 2), b'zzz', fields='foo')
            >>> z[:]
            array([(b'zzz', 1,   4.2), (b'zzz', 2,   8.4), (b'ccc', 3,  12.6)],
                  dtype=[('foo', 'S3'), ('bar', '<i4'), ('baz', '<f8')])

        Notes
        -----
        This method provides the underlying implementation for modifying data via square
        bracket notation, see :func:`__setitem__` for equivalent examples using the
        alternative notation.

        See Also
        --------
        get_basic_selection, get_mask_selection, set_mask_selection,
        get_coordinate_selection, set_coordinate_selection, get_orthogonal_selection,
        set_orthogonal_selection, vindex, oindex, __getitem__, __setitem__

        """

        # guard conditions
        if self._read_only:
            raise ReadOnlyError()

        # refresh metadata
        if not self._cache_metadata:
            self._load_metadata_nosync()

        # handle zero-dimensional arrays
        if self._shape == ():
            return self._set_basic_selection_zd(selection, value, fields=fields)
        else:
            return self._set_basic_selection_nd(selection, value, fields=fields)

    def set_orthogonal_selection(self, selection, value, fields=None):
        """Modify data via a selection for each dimension of the array.

        Parameters
        ----------
        selection : tuple
            A selection for each dimension of the array. May be any combination of int,
            slice, integer array or Boolean array.
        value : scalar or array-like
            Value to be stored into the array.
        fields : str or sequence of str, optional
            For arrays with a structured dtype, one or more fields can be specified to set
            data for.

        Examples
        --------
        Setup a 2-dimensional array::

            >>> import zarr
            >>> import numpy as np
            >>> z = zarr.zeros((5, 5), dtype=int)

        Set data for a selection of rows::

            >>> z.set_orthogonal_selection(([1, 4], slice(None)), 1)
            >>> z[...]
            array([[0, 0, 0, 0, 0],
                   [1, 1, 1, 1, 1],
                   [0, 0, 0, 0, 0],
                   [0, 0, 0, 0, 0],
                   [1, 1, 1, 1, 1]])

        Set data for a selection of columns::

            >>> z.set_orthogonal_selection((slice(None), [1, 4]), 2)
            >>> z[...]
            array([[0, 2, 0, 0, 2],
                   [1, 2, 1, 1, 2],
                   [0, 2, 0, 0, 2],
                   [0, 2, 0, 0, 2],
                   [1, 2, 1, 1, 2]])

        Set data for a selection of rows and columns::

            >>> z.set_orthogonal_selection(([1, 4], [1, 4]), 3)
            >>> z[...]
            array([[0, 2, 0, 0, 2],
                   [1, 3, 1, 1, 3],
                   [0, 2, 0, 0, 2],
                   [0, 2, 0, 0, 2],
                   [1, 3, 1, 1, 3]])

        For convenience, this functionality is also available via the `oindex` property.
        E.g.::

            >>> z.oindex[[1, 4], [1, 4]] = 4
            >>> z[...]
            array([[0, 2, 0, 0, 2],
                   [1, 4, 1, 1, 4],
                   [0, 2, 0, 0, 2],
                   [0, 2, 0, 0, 2],
                   [1, 4, 1, 1, 4]])

        Notes
        -----
        Orthogonal indexing is also known as outer indexing.

        Slices with step > 1 are supported, but slices with negative step are not.

        See Also
        --------
        get_basic_selection, set_basic_selection, get_mask_selection, set_mask_selection,
        get_coordinate_selection, set_coordinate_selection, get_orthogonal_selection,
        vindex, oindex, __getitem__, __setitem__

        """

        # guard conditions
        if self._read_only:
            raise ReadOnlyError()

        # refresh metadata
        if not self._cache_metadata:
            self._load_metadata_nosync()

        # setup indexer
        indexer = OrthogonalIndexer(selection, self)

        self._set_selection(indexer, value, fields=fields)

    def set_coordinate_selection(self, selection, value, fields=None):
        """Modify a selection of individual items, by providing the indices (coordinates)
        for each item to be modified.

        Parameters
        ----------
        selection : tuple
            An integer (coordinate) array for each dimension of the array.
        value : scalar or array-like
            Value to be stored into the array.
        fields : str or sequence of str, optional
            For arrays with a structured dtype, one or more fields can be specified to set
            data for.

        Examples
        --------
        Setup a 2-dimensional array::

            >>> import zarr
            >>> import numpy as np
            >>> z = zarr.zeros((5, 5), dtype=int)

        Set data for a selection of items::

            >>> z.set_coordinate_selection(([1, 4], [1, 4]), 1)
            >>> z[...]
            array([[0, 0, 0, 0, 0],
                   [0, 1, 0, 0, 0],
                   [0, 0, 0, 0, 0],
                   [0, 0, 0, 0, 0],
                   [0, 0, 0, 0, 1]])

        For convenience, this functionality is also available via the `vindex` property.
        E.g.::

            >>> z.vindex[[1, 4], [1, 4]] = 2
            >>> z[...]
            array([[0, 0, 0, 0, 0],
                   [0, 2, 0, 0, 0],
                   [0, 0, 0, 0, 0],
                   [0, 0, 0, 0, 0],
                   [0, 0, 0, 0, 2]])

        Notes
        -----
        Coordinate indexing is also known as point selection, and is a form of vectorized
        or inner indexing.

        Slices are not supported. Coordinate arrays must be provided for all dimensions
        of the array.

        See Also
        --------
        get_basic_selection, set_basic_selection, get_mask_selection, set_mask_selection,
        get_orthogonal_selection, set_orthogonal_selection, get_coordinate_selection,
        vindex, oindex, __getitem__, __setitem__

        """

        # guard conditions
        if self._read_only:
            raise ReadOnlyError()

        # refresh metadata
        if not self._cache_metadata:
            self._load_metadata_nosync()

        # setup indexer
        indexer = CoordinateIndexer(selection, self)

        # handle value - need to flatten
        if not is_scalar(value, self._dtype):
            value = np.asanyarray(value)
        if hasattr(value, 'shape') and len(value.shape) > 1:
            value = value.reshape(-1)

        self._set_selection(indexer, value, fields=fields)

    def set_mask_selection(self, selection, value, fields=None):
        """Modify a selection of individual items, by providing a Boolean array of the
        same shape as the array against which the selection is being made, where True
        values indicate a selected item.

        Parameters
        ----------
        selection : ndarray, bool
            A Boolean array of the same shape as the array against which the selection is
            being made.
        value : scalar or array-like
            Value to be stored into the array.
        fields : str or sequence of str, optional
            For arrays with a structured dtype, one or more fields can be specified to set
            data for.

        Examples
        --------
        Setup a 2-dimensional array::

            >>> import zarr
            >>> import numpy as np
            >>> z = zarr.zeros((5, 5), dtype=int)

        Set data for a selection of items::

            >>> sel = np.zeros_like(z, dtype=bool)
            >>> sel[1, 1] = True
            >>> sel[4, 4] = True
            >>> z.set_mask_selection(sel, 1)
            >>> z[...]
            array([[0, 0, 0, 0, 0],
                   [0, 1, 0, 0, 0],
                   [0, 0, 0, 0, 0],
                   [0, 0, 0, 0, 0],
                   [0, 0, 0, 0, 1]])

        For convenience, this functionality is also available via the `vindex` property.
        E.g.::

            >>> z.vindex[sel] = 2
            >>> z[...]
            array([[0, 0, 0, 0, 0],
                   [0, 2, 0, 0, 0],
                   [0, 0, 0, 0, 0],
                   [0, 0, 0, 0, 0],
                   [0, 0, 0, 0, 2]])

        Notes
        -----
        Mask indexing is a form of vectorized or inner indexing, and is equivalent to
        coordinate indexing. Internally the mask array is converted to coordinate
        arrays by calling `np.nonzero`.

        See Also
        --------
        get_basic_selection, set_basic_selection, get_mask_selection,
        get_orthogonal_selection, set_orthogonal_selection, get_coordinate_selection,
        set_coordinate_selection, vindex, oindex, __getitem__, __setitem__

        """

        # guard conditions
        if self._read_only:
            raise ReadOnlyError()

        # refresh metadata
        if not self._cache_metadata:
            self._load_metadata_nosync()

        # setup indexer
        indexer = MaskIndexer(selection, self)

        self._set_selection(indexer, value, fields=fields)

    def _set_basic_selection_zd(self, selection, value, fields=None):
        # special case __setitem__ for zero-dimensional array

        # check selection is valid
        selection = ensure_tuple(selection)
        if selection not in ((), (Ellipsis,)):
            err_too_many_indices(selection, self._shape)

        # check fields
        check_fields(fields, self._dtype)
        fields = check_no_multi_fields(fields)

        # obtain key for chunk
        ckey = self._chunk_key((0,))

        # setup chunk
        try:
            # obtain compressed data for chunk
            cdata = self.chunk_store[ckey]

        except KeyError:
            # chunk not initialized
            chunk = np.zeros((), dtype=self._dtype)
            if self._fill_value is not None:
                chunk.fill(self._fill_value)

        else:
            # decode chunk
            chunk = self._decode_chunk(cdata).copy()

        # set value
        if fields:
            chunk[fields][selection] = value
        else:
            chunk[selection] = value

        # encode and store
        cdata = self._encode_chunk(chunk)
        self.chunk_store[ckey] = cdata

    def _set_basic_selection_nd(self, selection, value, fields=None):
        # implementation of __setitem__ for array with at least one dimension

        # setup indexer
        indexer = BasicIndexer(selection, self)

        self._set_selection(indexer, value, fields=fields)

    def _set_selection(self, indexer, value, fields=None):

        # We iterate over all chunks which overlap the selection and thus contain data
        # that needs to be replaced. Each chunk is processed in turn, extracting the
        # necessary data from the value array and storing into the chunk array.

        # N.B., it is an important optimisation that we only visit chunks which overlap
        # the selection. This minimises the number of iterations in the main for loop.

        # check fields are sensible
        check_fields(fields, self._dtype)
        fields = check_no_multi_fields(fields)

        # determine indices of chunks overlapping the selection
        sel_shape = indexer.shape

        # check value shape
        if sel_shape == ():
            # setting a single item
            pass
        elif is_scalar(value, self._dtype):
            # setting a scalar value
            pass
        else:
            if not hasattr(value, 'shape'):
                value = np.asanyarray(value)
            check_array_shape('value', value, sel_shape)

        # iterate over chunks in range
        if not hasattr(self.store, "setitems") or self._synchronizer is not None \
           or any(map(lambda x: x == 0, self.shape)):
            # iterative approach
            for chunk_coords, chunk_selection, out_selection in indexer:

                # extract data to store
                if sel_shape == ():
                    chunk_value = value
                elif is_scalar(value, self._dtype):
                    chunk_value = value
                else:
                    chunk_value = value[out_selection]
                    # handle missing singleton dimensions
                    if indexer.drop_axes:
                        item = [slice(None)] * self.ndim
                        for a in indexer.drop_axes:
                            item[a] = np.newaxis
                        item = tuple(item)
                        chunk_value = chunk_value[item]

                # put data
                self._chunk_setitem(chunk_coords, chunk_selection, chunk_value, fields=fields)
        else:
            lchunk_coords, lchunk_selection, lout_selection = zip(*indexer)
            chunk_values = []
            for out_selection in lout_selection:
                if sel_shape == ():
                    chunk_values.append(value)
                elif is_scalar(value, self._dtype):
                    chunk_values.append(value)
                else:
                    cv = value[out_selection]
                    # handle missing singleton dimensions
                    if indexer.drop_axes:  # pragma: no cover
                        item = [slice(None)] * self.ndim
                        for a in indexer.drop_axes:
                            item[a] = np.newaxis
                        item = tuple(item)
                        cv = chunk_value[item]
                    chunk_values.append(cv)

            self._chunk_setitems(lchunk_coords, lchunk_selection, chunk_values,
                                 fields=fields)

    def _process_chunk(
        self,
        out,
        cdata,
        chunk_selection,
        drop_axes,
        out_is_ndarray,
        fields,
        out_selection,
        partial_read_decode=False,
    ):
        """Take binary data from storage and fill output array"""
        if (out_is_ndarray and
                not fields and
                is_contiguous_selection(out_selection) and
                is_total_slice(chunk_selection, self._chunks) and
                not self._filters and
                self._dtype != object):

            dest = out[out_selection]
            write_direct = (
                dest.flags.writeable and
                (
                    (self._order == 'C' and dest.flags.c_contiguous) or
                    (self._order == 'F' and dest.flags.f_contiguous)
                )
            )

            if write_direct:

                # optimization: we want the whole chunk, and the destination is
                # contiguous, so we can decompress directly from the chunk
                # into the destination array
                if self._compressor:
                    if isinstance(cdata, PartialReadBuffer):
                        cdata = cdata.read_full()
                    self._compressor.decode(cdata, dest)
                else:
                    chunk = ensure_ndarray(cdata).view(self._dtype)
                    chunk = chunk.reshape(self._chunks, order=self._order)
                    np.copyto(dest, chunk)
                return

        # decode chunk
        try:
            if partial_read_decode:
                cdata.prepare_chunk()
                # size of chunk
                tmp = np.empty(self._chunks, dtype=self.dtype)
                index_selection = PartialChunkIterator(chunk_selection, self.chunks)
                for start, nitems, partial_out_selection in index_selection:
                    expected_shape = [
                        len(
                            range(*partial_out_selection[i].indices(self.chunks[0] + 1))
                        )
                        if i < len(partial_out_selection)
                        else dim
                        for i, dim in enumerate(self.chunks)
                    ]
                    cdata.read_part(start, nitems)
                    chunk_partial = self._decode_chunk(
                        cdata.buff,
                        start=start,
                        nitems=nitems,
                        expected_shape=expected_shape,
                    )
                    tmp[partial_out_selection] = chunk_partial
                out[out_selection] = tmp[chunk_selection]
                return
        except ArrayIndexError:
            cdata = cdata.read_full()
        chunk = self._decode_chunk(cdata)

        # select data from chunk
        if fields:
            chunk = chunk[fields]
        tmp = chunk[chunk_selection]
        if drop_axes:
            tmp = np.squeeze(tmp, axis=drop_axes)

        # store selected data in output
        out[out_selection] = tmp

    def _chunk_getitem(self, chunk_coords, chunk_selection, out, out_selection,
                       drop_axes=None, fields=None):
        """Obtain part or whole of a chunk.

        Parameters
        ----------
        chunk_coords : tuple of ints
            Indices of the chunk.
        chunk_selection : selection
            Location of region within the chunk to extract.
        out : ndarray
            Array to store result in.
        out_selection : selection
            Location of region within output array to store results in.
        drop_axes : tuple of ints
            Axes to squeeze out of the chunk.
        fields
            TODO

        """
        out_is_ndarray = True
        try:
            out = ensure_ndarray(out)
        except TypeError:
            out_is_ndarray = False

        assert len(chunk_coords) == len(self._cdata_shape)

        # obtain key for chunk
        ckey = self._chunk_key(chunk_coords)

        try:
            # obtain compressed data for chunk
            if self._version == 2:
                cdata = self.chunk_store[ckey]
            elif self._version == 3:
                cdata = self.chunk_store["data/root/" + ckey]

        except KeyError:
            # chunk not initialized
            if self._fill_value is not None:
                if fields:
                    fill_value = self._fill_value[fields]
                else:
                    fill_value = self._fill_value
                out[out_selection] = fill_value

        else:
            self._process_chunk(out, cdata, chunk_selection, drop_axes,
                                out_is_ndarray, fields, out_selection)

    def _chunk_getitems(self, lchunk_coords, lchunk_selection, out, lout_selection,
                        drop_axes=None, fields=None):
        """As _chunk_getitem, but for lists of chunks

        This gets called where the storage supports ``getitems``, so that
        it can decide how to fetch the keys, allowing concurrency.
        """
        out_is_ndarray = True
        try:
            out = ensure_ndarray(out)
        except TypeError:  # pragma: no cover
            out_is_ndarray = False

        ckeys = [self._chunk_key(ch) for ch in lchunk_coords]
        if (
            self._partial_decompress
            and self._compressor
            and self._compressor.codec_id == "blosc"
            and hasattr(self._compressor, "decode_partial")
            and not fields
            and self.dtype != object
            and hasattr(self.chunk_store, "getitems")
        ):
            partial_read_decode = True
            cdatas = {
                ckey: PartialReadBuffer(ckey, self.chunk_store)
                for ckey in ckeys
                if ckey in self.chunk_store
            }
        else:
            partial_read_decode = False
            cdatas = self.chunk_store.getitems(ckeys, on_error="omit")
        for ckey, chunk_select, out_select in zip(ckeys, lchunk_selection, lout_selection):
            if ckey in cdatas:
                self._process_chunk(
                    out,
                    cdatas[ckey],
                    chunk_select,
                    drop_axes,
                    out_is_ndarray,
                    fields,
                    out_select,
                    partial_read_decode=partial_read_decode,
                )
            else:
                # check exception type
                if self._fill_value is not None:
                    if fields:
                        fill_value = self._fill_value[fields]
                    else:
                        fill_value = self._fill_value
                    out[out_select] = fill_value

    def _chunk_setitems(self, lchunk_coords, lchunk_selection, values, fields=None):
        ckeys = [self._chunk_key(co) for co in lchunk_coords]
        cdatas = [self._process_for_setitem(key, sel, val, fields=fields)
                  for key, sel, val in zip(ckeys, lchunk_selection, values)]
        values = {k: v for k, v in zip(ckeys, cdatas)}
        self.chunk_store.setitems(values)

    def _chunk_setitem(self, chunk_coords, chunk_selection, value, fields=None):
        """Replace part or whole of a chunk.

        Parameters
        ----------
        chunk_coords : tuple of ints
            Indices of the chunk.
        chunk_selection : tuple of slices
            Location of region within the chunk.
        value : scalar or ndarray
            Value to set.

        """

        if self._synchronizer is None:
            # no synchronization
            lock = nolock
        else:
            # synchronize on the chunk
            ckey = self._chunk_key(chunk_coords)
            lock = self._synchronizer[ckey]

        with lock:
            self._chunk_setitem_nosync(chunk_coords, chunk_selection, value,
                                       fields=fields)

    def _chunk_setitem_nosync(self, chunk_coords, chunk_selection, value, fields=None):
        ckey = self._chunk_key(chunk_coords)
        cdata = self._process_for_setitem(ckey, chunk_selection, value, fields=fields)
        # store
        self.chunk_store[ckey] = cdata

    def _process_for_setitem(self, ckey, chunk_selection, value, fields=None):
        if is_total_slice(chunk_selection, self._chunks) and not fields:
            # totally replace chunk

            # optimization: we are completely replacing the chunk, so no need
            # to access the existing chunk data

            if is_scalar(value, self._dtype):

                # setup array filled with value
                chunk = np.empty(self._chunks, dtype=self._dtype, order=self._order)
                chunk.fill(value)

            else:

                # ensure array is contiguous
                chunk = value.astype(self._dtype, order=self._order, copy=False)

        else:
            # partially replace the contents of this chunk

            try:

                # obtain compressed data for chunk
                cdata = self.chunk_store[ckey]

            except KeyError:

                # chunk not initialized
                if self._fill_value is not None:
                    chunk = np.empty(self._chunks, dtype=self._dtype, order=self._order)
                    chunk.fill(self._fill_value)
                elif self._dtype == object:
                    chunk = np.empty(self._chunks, dtype=self._dtype, order=self._order)
                else:
                    # N.B., use zeros here so any region beyond the array has consistent
                    # and compressible data
                    chunk = np.zeros(self._chunks, dtype=self._dtype, order=self._order)

            else:

                # decode chunk
                chunk = self._decode_chunk(cdata)
                if not chunk.flags.writeable:
                    chunk = chunk.copy(order='K')

            # modify
            if fields:
                # N.B., currently multi-field assignment is not supported in numpy, so
                # this only works for a single field
                chunk[fields][chunk_selection] = value
            else:
                chunk[chunk_selection] = value

        # encode chunk
        return self._encode_chunk(chunk)

    def _chunk_key(self, chunk_coords):
        return self._key_prefix + '.'.join(map(str, chunk_coords))

    def _decode_chunk(self, cdata, start=None, nitems=None, expected_shape=None):
        # decompress
        if self._compressor:
            # only decode requested items
            if (
                all([x is not None for x in [start, nitems]])
                and self._compressor.codec_id == "blosc"
            ) and hasattr(self._compressor, "decode_partial"):
                chunk = self._compressor.decode_partial(cdata, start, nitems)
            else:
                chunk = self._compressor.decode(cdata)
        else:
            chunk = cdata

        # apply filters
        if self._filters:
            for f in reversed(self._filters):
                chunk = f.decode(chunk)

        # view as numpy array with correct dtype
        chunk = ensure_ndarray(chunk)
        # special case object dtype, because incorrect handling can lead to
        # segfaults and other bad things happening
        if self._dtype != object:
            chunk = chunk.view(self._dtype)
        elif chunk.dtype != object:
            # If we end up here, someone must have hacked around with the filters.
            # We cannot deal with object arrays unless there is an object
            # codec in the filter chain, i.e., a filter that converts from object
            # array to something else during encoding, and converts back to object
            # array during decoding.
            raise RuntimeError('cannot read object array without object codec')

        # ensure correct chunk shape
        chunk = chunk.reshape(-1, order='A')
        chunk = chunk.reshape(expected_shape or self._chunks, order=self._order)

        return chunk

    def _encode_chunk(self, chunk):

        # apply filters
        if self._filters:
            for f in self._filters:
                chunk = f.encode(chunk)

        # check object encoding
        if ensure_ndarray(chunk).dtype == object:
            raise RuntimeError('cannot write object array without object codec')

        # compress
        if self._compressor:
            cdata = self._compressor.encode(chunk)
        else:
            cdata = chunk

        # ensure in-memory data is immutable and easy to compare
        if isinstance(self.chunk_store, dict):
            cdata = ensure_bytes(cdata)

        return cdata

    def __repr__(self):
        t = type(self)
        r = '<{}.{}'.format(t.__module__, t.__name__)
        if self.name:
            r += ' %r' % self.name
        r += ' %s' % str(self.shape)
        r += ' %s' % self.dtype
        if self._read_only:
            r += ' read-only'
        r += '>'
        return r

    @property
    def info(self):
        """Report some diagnostic information about the array.

        Examples
        --------
        >>> import zarr
        >>> z = zarr.zeros(1000000, chunks=100000, dtype='i4')
        >>> z.info
        Type               : zarr.core.Array
        Data type          : int32
        Shape              : (1000000,)
        Chunk shape        : (100000,)
        Order              : C
        Read-only          : False
        Compressor         : Blosc(cname='lz4', clevel=5, shuffle=SHUFFLE, blocksize=0)
        Store type         : builtins.dict
        No. bytes          : 4000000 (3.8M)
        No. bytes stored   : ...
        Storage ratio      : ...
        Chunks initialized : 0/10

        """
        return self._info_reporter

    def info_items(self):
        return self._synchronized_op(self._info_items_nosync)

    def _info_items_nosync(self):

        def typestr(o):
            return '{}.{}'.format(type(o).__module__, type(o).__name__)

        def bytestr(n):
            if n > 2**10:
                return '{} ({})'.format(n, human_readable_size(n))
            else:
                return str(n)

        items = []

        # basic info
        if self.name is not None:
            items += [('Name', self.name)]
        items += [
            ('Type', typestr(self)),
            ('Data type', '%s' % self.dtype),
            ('Shape', str(self.shape)),
            ('Chunk shape', str(self.chunks)),
            ('Order', self.order),
            ('Read-only', str(self.read_only)),
        ]

        # filters
        if self.filters:
            for i, f in enumerate(self.filters):
                items += [('Filter [%s]' % i, repr(f))]

        # compressor
        items += [('Compressor', repr(self.compressor))]

        # synchronizer
        if self._synchronizer is not None:
            items += [('Synchronizer type', typestr(self._synchronizer))]

        # storage info
        items += [('Store type', typestr(self._store))]
        if self._chunk_store is not None:
            items += [('Chunk store type', typestr(self._chunk_store))]
        items += [('No. bytes', bytestr(self.nbytes))]
        if self.nbytes_stored > 0:
            items += [
                ('No. bytes stored', bytestr(self.nbytes_stored)),
                ('Storage ratio', '%.1f' % (self.nbytes / self.nbytes_stored)),
            ]
        items += [
            ('Chunks initialized', '{}/{}'.format(self.nchunks_initialized, self.nchunks))
        ]

        return items

    def digest(self, hashname="sha1"):
        """
        Compute a checksum for the data. Default uses sha1 for speed.

        Examples
        --------
        >>> import binascii
        >>> import zarr
        >>> z = zarr.empty(shape=(10000, 10000), chunks=(1000, 1000))
        >>> binascii.hexlify(z.digest())
        b'041f90bc7a571452af4f850a8ca2c6cddfa8a1ac'
        >>> z = zarr.zeros(shape=(10000, 10000), chunks=(1000, 1000))
        >>> binascii.hexlify(z.digest())
        b'7162d416d26a68063b66ed1f30e0a866e4abed60'
        >>> z = zarr.zeros(shape=(10000, 10000), dtype="u1", chunks=(1000, 1000))
        >>> binascii.hexlify(z.digest())
        b'cb387af37410ae5a3222e893cf3373e4e4f22816'
        """

        h = hashlib.new(hashname)

        for i in itertools.product(*[range(s) for s in self.cdata_shape]):
            h.update(self.chunk_store.get(self._chunk_key(i), b""))

        h.update(self.store.get(self._key_prefix + array_meta_key, b""))

        h.update(self.store.get(self.attrs.key, b""))

        checksum = h.digest()

        return checksum

    def hexdigest(self, hashname="sha1"):
        """
        Compute a checksum for the data. Default uses sha1 for speed.

        Examples
        --------
        >>> import zarr
        >>> z = zarr.empty(shape=(10000, 10000), chunks=(1000, 1000))
        >>> z.hexdigest()
        '041f90bc7a571452af4f850a8ca2c6cddfa8a1ac'
        >>> z = zarr.zeros(shape=(10000, 10000), chunks=(1000, 1000))
        >>> z.hexdigest()
        '7162d416d26a68063b66ed1f30e0a866e4abed60'
        >>> z = zarr.zeros(shape=(10000, 10000), dtype="u1", chunks=(1000, 1000))
        >>> z.hexdigest()
        'cb387af37410ae5a3222e893cf3373e4e4f22816'
        """

        checksum = binascii.hexlify(self.digest(hashname=hashname))

        # This is a bytes object on Python 3 and we want a str.
        if type(checksum) is not str:
            checksum = checksum.decode('utf8')

        return checksum

    def __getstate__(self):
        return (self._store, self._path, self._read_only, self._chunk_store,
                self._synchronizer, self._cache_metadata, self._attrs.cache)

    def __setstate__(self, state):
        self.__init__(*state)

    def _synchronized_op(self, f, *args, **kwargs):

        if self._synchronizer is None:
            # no synchronization
            lock = nolock

        else:
            # synchronize on the array
            mkey = self._key_prefix + array_meta_key
            lock = self._synchronizer[mkey]

        with lock:
            self._refresh_metadata_nosync()
            result = f(*args, **kwargs)

        return result

    def _write_op(self, f, *args, **kwargs):

        # guard condition
        if self._read_only:
            raise ReadOnlyError()

        return self._synchronized_op(f, *args, **kwargs)

    def resize(self, *args):
        """Change the shape of the array by growing or shrinking one or more
        dimensions.

        Examples
        --------
        >>> import zarr
        >>> z = zarr.zeros(shape=(10000, 10000), chunks=(1000, 1000))
        >>> z.shape
        (10000, 10000)
        >>> z.resize(20000, 10000)
        >>> z.shape
        (20000, 10000)
        >>> z.resize(30000, 1000)
        >>> z.shape
        (30000, 1000)

        Notes
        -----
        When resizing an array, the data are not rearranged in any way.

        If one or more dimensions are shrunk, any chunks falling outside the
        new array shape will be deleted from the underlying store.

        """

        return self._write_op(self._resize_nosync, *args)

    def _resize_nosync(self, *args):

        # normalize new shape argument
        old_shape = self._shape
        new_shape = normalize_resize_args(old_shape, *args)
        old_cdata_shape = self._cdata_shape

        # update metadata
        self._shape = new_shape
        self._flush_metadata_nosync()

        # determine the new number and arrangement of chunks
        chunks = self._chunks
        new_cdata_shape = tuple(math.ceil(s / c)
                                for s, c in zip(new_shape, chunks))

        # remove any chunks not within range
        chunk_store = self.chunk_store
        for cidx in itertools.product(*[range(n) for n in old_cdata_shape]):
            if all(i < c for i, c in zip(cidx, new_cdata_shape)):
                pass  # keep the chunk
            else:
                key = self._chunk_key(cidx)
                try:
                    del chunk_store[key]
                except KeyError:
                    # chunk not initialized
                    pass

    def append(self, data, axis=0):
        """Append `data` to `axis`.

        Parameters
        ----------
        data : array_like
            Data to be appended.
        axis : int
            Axis along which to append.

        Returns
        -------
        new_shape : tuple

        Notes
        -----
        The size of all dimensions other than `axis` must match between this
        array and `data`.

        Examples
        --------
        >>> import numpy as np
        >>> import zarr
        >>> a = np.arange(10000000, dtype='i4').reshape(10000, 1000)
        >>> z = zarr.array(a, chunks=(1000, 100))
        >>> z.shape
        (10000, 1000)
        >>> z.append(a)
        (20000, 1000)
        >>> z.append(np.vstack([a, a]), axis=1)
        (20000, 2000)
        >>> z.shape
        (20000, 2000)

        """
        return self._write_op(self._append_nosync, data, axis=axis)

    def _append_nosync(self, data, axis=0):

        # ensure data is array-like
        if not hasattr(data, 'shape'):
            data = np.asanyarray(data)

        # ensure shapes are compatible for non-append dimensions
        self_shape_preserved = tuple(s for i, s in enumerate(self._shape)
                                     if i != axis)
        data_shape_preserved = tuple(s for i, s in enumerate(data.shape)
                                     if i != axis)
        if self_shape_preserved != data_shape_preserved:
            raise ValueError('shape of data to append is not compatible with the array; '
                             'all dimensions must match except for the dimension being '
                             'appended')

        # remember old shape
        old_shape = self._shape

        # determine new shape
        new_shape = tuple(
            self._shape[i] if i != axis else self._shape[i] + data.shape[i]
            for i in range(len(self._shape))
        )

        # resize
        self._resize_nosync(new_shape)

        # store data
        # noinspection PyTypeChecker
        append_selection = tuple(
            slice(None) if i != axis else slice(old_shape[i], new_shape[i])
            for i in range(len(self._shape))
        )
        self[append_selection] = data

        return new_shape

    def view(self, shape=None, chunks=None, dtype=None,
             fill_value=None, filters=None, read_only=None,
             synchronizer=None):
        """Return an array sharing the same data.

        Parameters
        ----------
        shape : int or tuple of ints
            Array shape.
        chunks : int or tuple of ints, optional
            Chunk shape.
        dtype : string or dtype, optional
            NumPy dtype.
        fill_value : object
            Default value to use for uninitialized portions of the array.
        filters : sequence, optional
            Sequence of filters to use to encode chunk data prior to
            compression.
        read_only : bool, optional
            True if array should be protected against modification.
        synchronizer : object, optional
            Array synchronizer.

        Notes
        -----
        WARNING: This is an experimental feature and should be used with care.
        There are plenty of ways to generate errors and/or cause data
        corruption.

        Examples
        --------

        Bypass filters:

            >>> import zarr
            >>> import numpy as np
            >>> np.random.seed(42)
            >>> labels = ['female', 'male']
            >>> data = np.random.choice(labels, size=10000)
            >>> filters = [zarr.Categorize(labels=labels,
            ...                            dtype=data.dtype,
            ...                            astype='u1')]
            >>> a = zarr.array(data, chunks=1000, filters=filters)
            >>> a[:]
            array(['female', 'male', 'female', ..., 'male', 'male', 'female'],
                  dtype='<U6')
            >>> v = a.view(dtype='u1', filters=[])
            >>> v.is_view
            True
            >>> v[:]
            array([1, 2, 1, ..., 2, 2, 1], dtype=uint8)

        Views can be used to modify data:

            >>> x = v[:]
            >>> x.sort()
            >>> v[:] = x
            >>> v[:]
            array([1, 1, 1, ..., 2, 2, 2], dtype=uint8)
            >>> a[:]
            array(['female', 'female', 'female', ..., 'male', 'male', 'male'],
                  dtype='<U6')

        View as a different dtype with the same item size:

            >>> data = np.random.randint(0, 2, size=10000, dtype='u1')
            >>> a = zarr.array(data, chunks=1000)
            >>> a[:]
            array([0, 0, 1, ..., 1, 0, 0], dtype=uint8)
            >>> v = a.view(dtype=bool)
            >>> v[:]
            array([False, False,  True, ...,  True, False, False])
            >>> np.all(a[:].view(dtype=bool) == v[:])
            True

        An array can be viewed with a dtype with a different item size, however
        some care is needed to adjust the shape and chunk shape so that chunk
        data is interpreted correctly:

            >>> data = np.arange(10000, dtype='u2')
            >>> a = zarr.array(data, chunks=1000)
            >>> a[:10]
            array([0, 1, 2, 3, 4, 5, 6, 7, 8, 9], dtype=uint16)
            >>> v = a.view(dtype='u1', shape=20000, chunks=2000)
            >>> v[:10]
            array([0, 0, 1, 0, 2, 0, 3, 0, 4, 0], dtype=uint8)
            >>> np.all(a[:].view('u1') == v[:])
            True

        Change fill value for uninitialized chunks:

            >>> a = zarr.full(10000, chunks=1000, fill_value=-1, dtype='i1')
            >>> a[:]
            array([-1, -1, -1, ..., -1, -1, -1], dtype=int8)
            >>> v = a.view(fill_value=42)
            >>> v[:]
            array([42, 42, 42, ..., 42, 42, 42], dtype=int8)

        Note that resizing or appending to views is not permitted:

            >>> a = zarr.empty(10000)
            >>> v = a.view()
            >>> try:
            ...     v.resize(20000)
            ... except PermissionError as e:
            ...     print(e)
            operation not permitted for views

        """

        store = self._store
        chunk_store = self._chunk_store
        path = self._path
        if read_only is None:
            read_only = self._read_only
        if synchronizer is None:
            synchronizer = self._synchronizer
        a = Array(store=store, path=path, chunk_store=chunk_store, read_only=read_only,
                  synchronizer=synchronizer, cache_metadata=True)
        a._is_view = True

        # allow override of some properties
        if dtype is None:
            dtype = self._dtype
        else:
            dtype = np.dtype(dtype)
            a._dtype = dtype
        if shape is None:
            shape = self._shape
        else:
            shape = normalize_shape(shape)
            a._shape = shape
        if chunks is not None:
            chunks = normalize_chunks(chunks, shape, dtype.itemsize)
            a._chunks = chunks
        if fill_value is not None:
            a._fill_value = fill_value
        if filters is not None:
            a._filters = filters

        return a

    def astype(self, dtype):
        """Returns a view that does on the fly type conversion of the underlying data.

        Parameters
        ----------
        dtype : string or dtype
            NumPy dtype.

        Notes
        -----
        This method returns a new Array object which is a view on the same
        underlying chunk data. Modifying any data via the view is currently
        not permitted and will result in an error. This is an experimental
        feature and its behavior is subject to change in the future.

        See Also
        --------
        Array.view

        Examples
        --------

        >>> import zarr
        >>> import numpy as np
        >>> data = np.arange(100, dtype=np.uint8)
        >>> a = zarr.array(data, chunks=10)
        >>> a[:]
        array([ 0,  1,  2,  3,  4,  5,  6,  7,  8,  9, 10, 11, 12, 13, 14, 15,
               16, 17, 18, 19, 20, 21, 22, 23, 24, 25, 26, 27, 28, 29, 30, 31,
               32, 33, 34, 35, 36, 37, 38, 39, 40, 41, 42, 43, 44, 45, 46, 47,
               48, 49, 50, 51, 52, 53, 54, 55, 56, 57, 58, 59, 60, 61, 62, 63,
               64, 65, 66, 67, 68, 69, 70, 71, 72, 73, 74, 75, 76, 77, 78, 79,
               80, 81, 82, 83, 84, 85, 86, 87, 88, 89, 90, 91, 92, 93, 94, 95,
               96, 97, 98, 99], dtype=uint8)
        >>> v = a.astype(np.float32)
        >>> v.is_view
        True
        >>> v[:]
        array([  0.,   1.,   2.,   3.,   4.,   5.,   6.,   7.,   8.,   9.,
                10.,  11.,  12.,  13.,  14.,  15.,  16.,  17.,  18.,  19.,
                20.,  21.,  22.,  23.,  24.,  25.,  26.,  27.,  28.,  29.,
                30.,  31.,  32.,  33.,  34.,  35.,  36.,  37.,  38.,  39.,
                40.,  41.,  42.,  43.,  44.,  45.,  46.,  47.,  48.,  49.,
                50.,  51.,  52.,  53.,  54.,  55.,  56.,  57.,  58.,  59.,
                60.,  61.,  62.,  63.,  64.,  65.,  66.,  67.,  68.,  69.,
                70.,  71.,  72.,  73.,  74.,  75.,  76.,  77.,  78.,  79.,
                80.,  81.,  82.,  83.,  84.,  85.,  86.,  87.,  88.,  89.,
                90.,  91.,  92.,  93.,  94.,  95.,  96.,  97.,  98.,  99.],
              dtype=float32)
        """

        dtype = np.dtype(dtype)

        filters = []
        if self._filters:
            filters.extend(self._filters)
        filters.insert(0, AsType(encode_dtype=self._dtype, decode_dtype=dtype))

        return self.view(filters=filters, dtype=dtype, read_only=True)<|MERGE_RESOLUTION|>--- conflicted
+++ resolved
@@ -11,11 +11,7 @@
 
 from zarr.attrs import Attributes
 from zarr.codecs import AsType, get_codec
-<<<<<<< HEAD
-from zarr.errors import ArrayNotFoundError, ReadOnlyError
-=======
 from zarr.errors import ArrayNotFoundError, ReadOnlyError, ArrayIndexError
->>>>>>> 17728e86
 from zarr.indexing import (
     BasicIndexer,
     CoordinateIndexer,
@@ -23,10 +19,7 @@
     OIndex,
     OrthogonalIndexer,
     VIndex,
-<<<<<<< HEAD
-=======
     PartialChunkIterator,
->>>>>>> 17728e86
     check_fields,
     check_no_multi_fields,
     ensure_tuple,
@@ -35,15 +28,11 @@
     is_scalar,
     pop_fields,
 )
-<<<<<<< HEAD
 from zarr.meta import (
     decode_array_metadata,
     encode_array_metadata,
     decode_array_metadata_v3,
 )
-=======
-from zarr.meta import decode_array_metadata, encode_array_metadata
->>>>>>> 17728e86
 from zarr.storage import array_meta_key, attrs_key, getsize, listdir
 from zarr.util import (
     InfoReporter,
