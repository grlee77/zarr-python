import binascii
import hashlib
import itertools
import math
import operator
import re
from functools import reduce

import numpy as np
from numcodecs.compat import ensure_bytes, ensure_ndarray

from zarr.attrs import Attributes
from zarr.codecs import AsType, get_codec
from zarr.errors import ArrayNotFoundError, ReadOnlyError, ArrayIndexError
from zarr.indexing import (
    BasicIndexer,
    CoordinateIndexer,
    MaskIndexer,
    OIndex,
    OrthogonalIndexer,
    VIndex,
    PartialChunkIterator,
    check_fields,
    check_no_multi_fields,
    ensure_tuple,
    err_too_many_indices,
    is_contiguous_selection,
    is_scalar,
    pop_fields,
)
from zarr.meta import (
    decode_array_metadata,
    encode_array_metadata,
    decode_array_metadata_v3,
)
from zarr.storage import array_meta_key, attrs_key, getsize, listdir
from zarr.util import (
    InfoReporter,
    check_array_shape,
    human_readable_size,
    is_total_slice,
    nolock,
    normalize_chunks,
    normalize_resize_args,
    normalize_shape,
    normalize_storage_path,
    PartialReadBuffer,
)


# noinspection PyUnresolvedReferences
class Array:
    """Instantiate an array from an initialized store.

    Parameters
    ----------
    store : MutableMapping
        Array store, already initialized.
    path : string, optional
        Storage path.
    read_only : bool, optional
        True if array should be protected against modification.
    chunk_store : MutableMapping, optional
        Separate storage for chunks. If not provided, `store` will be used
        for storage of both chunks and metadata.
    synchronizer : object, optional
        Array synchronizer.
    cache_metadata : bool, optional
        If True (default), array configuration metadata will be cached for the
        lifetime of the object. If False, array metadata will be reloaded
        prior to all data access and modification operations (may incur
        overhead depending on storage and data access pattern).
    cache_attrs : bool, optional
        If True (default), user attributes will be cached for attribute read
        operations. If False, user attributes are reloaded from the store prior
        to all attribute read operations.
    partial_decompress : bool, optional
        If True and while the chunk_store is a FSStore and the compresion used
        is Blosc, when getting data from the array chunks will be partially
        read and decompressed when possible.

        .. versionadded:: 2.7

    Attributes
    ----------
    store
    path
    name
    read_only
    chunk_store
    shape
    chunks
    dtype
    compression
    compression_opts
    dimension_separator
    fill_value
    order
    synchronizer
    filters
    attrs
    size
    itemsize
    nbytes
    nbytes_stored
    cdata_shape
    nchunks
    nchunks_initialized
    is_view
    info
    vindex
    oindex

    Methods
    -------
    __getitem__
    __setitem__
    get_basic_selection
    set_basic_selection
    get_orthogonal_selection
    set_orthogonal_selection
    get_mask_selection
    set_mask_selection
    get_coordinate_selection
    set_coordinate_selection
    digest
    hexdigest
    resize
    append
    view
    astype

    """

    def __init__(
        self,
        store,
        path=None,
        read_only=False,
        chunk_store=None,
        synchronizer=None,
        cache_metadata=True,
        cache_attrs=True,
        partial_decompress=False,
    ):
        # N.B., expect at this point store is fully initialized with all
        # configuration metadata fully specified and normalized

        self._store = store
        self._chunk_store = chunk_store
        self._path = normalize_storage_path(path)
        self._version = getattr(store, "_store_version", 2)
        if self._path:
            self._key_prefix = self._path + '/'
        else:
            self._key_prefix = ''
        self._read_only = bool(read_only)
        self._synchronizer = synchronizer
        self._cache_metadata = cache_metadata
        self._is_view = False
        self._partial_decompress = partial_decompress

        # initialize metadata
        self._load_metadata()

        # initialize attributes
        if self._version == 2:
            akey = self._key_prefix + attrs_key
        else:
            if self._key_prefix:
                mkey = "meta/root/" + self._key_prefix + ".array"
            else:
                mkey = "meta/root.array"
            akey = mkey
        self._attrs = Attributes(store, key=akey, read_only=read_only,
                                 synchronizer=synchronizer, cache=cache_attrs)

        # initialize info reporter
        self._info_reporter = InfoReporter(self)

        # initialize indexing helpers
        self._oindex = OIndex(self)
        self._vindex = VIndex(self)

    def _load_metadata(self):
        """(Re)load metadata from store."""
        if self._synchronizer is None:
            self._load_metadata_nosync()
        else:
            mkey = self._key_prefix + array_meta_key
            with self._synchronizer[mkey]:
                self._load_metadata_nosync()

    def _load_metadata_nosync(self):
        try:
            if self._version == 2:
                mkey = self._key_prefix + array_meta_key
            elif self._version == 3:
                mkey = "meta/root/" + self._key_prefix + ".array"
            meta_bytes = self._store[mkey]
        except KeyError:
            raise ArrayNotFoundError(self._path)
        else:

            # decode and store metadata as instance members
<<<<<<< HEAD
            if self._version == 2:
                meta = decode_array_metadata(meta_bytes)
                self._meta = meta
                self._shape = meta["shape"]
                self._dtype = meta["dtype"]
                self._chunks = meta["chunks"]
                self._fill_value = meta["fill_value"]
                self._order = meta["order"]
            elif self._version == 3:
                meta = decode_array_metadata_v3(meta_bytes)
                self._meta = meta
                self._shape = meta["shape"]
                self._chunks = meta["chunk_grid"]
                self._dtype = meta["data_type"]
                self._fill_value = meta["fill_value"]
                self._order = meta["chunk_memory_layout"]
=======
            meta = decode_array_metadata(meta_bytes)
            self._meta = meta
            self._shape = meta['shape']
            self._chunks = meta['chunks']
            self._dtype = meta['dtype']
            self._fill_value = meta['fill_value']
            self._order = meta['order']
            self._dimension_separator = meta.get('dimension_separator', '.')
>>>>>>> 11269a50

            # setup compressor
            config = meta['compressor']
            if config is None:
                self._compressor = None
            else:
                self._compressor = get_codec(config)

            # setup filters
            filters = meta.get("filters", [])
            if filters:
                filters = [get_codec(config) for config in filters]
            self._filters = filters

    def _refresh_metadata(self):
        if not self._cache_metadata:
            self._load_metadata()

    def _refresh_metadata_nosync(self):
        if not self._cache_metadata and not self._is_view:
            self._load_metadata_nosync()

    def _flush_metadata_nosync(self):
        if self._is_view:
            raise PermissionError('operation not permitted for views')

        if self._compressor:
            compressor_config = self._compressor.get_config()
        else:
            compressor_config = None
        if self._filters:
            filters_config = [f.get_config() for f in self._filters]
        else:
            filters_config = None
        meta = dict(shape=self._shape, chunks=self._chunks, dtype=self._dtype,
                    compressor=compressor_config, fill_value=self._fill_value,
                    order=self._order, filters=filters_config)
        mkey = self._key_prefix + array_meta_key
        self._store[mkey] = encode_array_metadata(meta)

    @property
    def store(self):
        """A MutableMapping providing the underlying storage for the array."""
        return self._store

    @property
    def path(self):
        """Storage path."""
        return self._path

    @property
    def name(self):
        """Array name following h5py convention."""
        if self.path:
            # follow h5py convention: add leading slash
            name = self.path
            if name[0] != '/':
                name = '/' + name
            return name
        return None

    @property
    def basename(self):
        """Final component of name."""
        if self.name is not None:
            return self.name.split('/')[-1]
        return None

    @property
    def read_only(self):
        """A boolean, True if modification operations are not permitted."""
        return self._read_only

    @read_only.setter
    def read_only(self, value):
        self._read_only = bool(value)

    @property
    def chunk_store(self):
        """A MutableMapping providing the underlying storage for array chunks."""
        if self._chunk_store is None:
            return self._store
        else:
            return self._chunk_store

    @property
    def shape(self):
        """A tuple of integers describing the length of each dimension of
        the array."""
        # N.B., shape may change if array is resized, hence need to refresh
        # metadata
        self._refresh_metadata()
        return self._shape

    @shape.setter
    def shape(self, value):
        self.resize(value)

    @property
    def chunks(self):
        """A tuple of integers describing the length of each dimension of a
        chunk of the array."""
        return self._chunks

    @property
    def dtype(self):
        """The NumPy data type."""
        return self._dtype

    @property
    def compressor(self):
        """Primary compression codec."""
        return self._compressor

    @property
    def fill_value(self):
        """A value used for uninitialized portions of the array."""
        return self._fill_value

    @property
    def order(self):
        """A string indicating the order in which bytes are arranged within
        chunks of the array."""
        return self._order

    @property
    def filters(self):
        """One or more codecs used to transform data prior to compression."""
        return self._filters

    @property
    def synchronizer(self):
        """Object used to synchronize write access to the array."""
        return self._synchronizer

    @property
    def attrs(self):
        """A MutableMapping containing user-defined attributes. Note that
        attribute values must be JSON serializable."""
        return self._attrs

    @property
    def ndim(self):
        """Number of dimensions."""
        return len(self.shape)

    @property
    def _size(self):
        return reduce(operator.mul, self._shape, 1)

    @property
    def size(self):
        """The total number of elements in the array."""
        # N.B., this property depends on shape, and shape may change if array
        # is resized, hence need to refresh metadata
        self._refresh_metadata()
        return self._size

    @property
    def itemsize(self):
        """The size in bytes of each item in the array."""
        return self.dtype.itemsize

    @property
    def _nbytes(self):
        return self._size * self.itemsize

    @property
    def nbytes(self):
        """The total number of bytes that would be required to store the
        array without compression."""
        # N.B., this property depends on shape, and shape may change if array
        # is resized, hence need to refresh metadata
        self._refresh_metadata()
        return self._nbytes

    @property
    def nbytes_stored(self):
        """The total number of stored bytes of data for the array. This
        includes storage required for configuration metadata and user
        attributes."""
        m = getsize(self._store, self._path)
        if self._chunk_store is None:
            return m
        else:
            n = getsize(self._chunk_store, self._path)
            if m < 0 or n < 0:
                return -1
            else:
                return m + n

    @property
    def _cdata_shape(self):
        if self._shape == ():
            return 1,
        else:
            return tuple(math.ceil(s / c)
                         for s, c in zip(self._shape, self._chunks))

    @property
    def cdata_shape(self):
        """A tuple of integers describing the number of chunks along each
        dimension of the array."""
        self._refresh_metadata()
        return self._cdata_shape

    @property
    def _nchunks(self):
        return reduce(operator.mul, self._cdata_shape, 1)

    @property
    def nchunks(self):
        """Total number of chunks."""
        self._refresh_metadata()
        return self._nchunks

    @property
    def nchunks_initialized(self):
        """The number of chunks that have been initialized with some data."""

        # key pattern for chunk keys
        prog = re.compile(r'\.'.join([r'\d+'] * min(1, self.ndim)))

        # count chunk keys
        return sum(1 for k in listdir(self.chunk_store, self._path) if prog.match(k))

    # backwards compability
    initialized = nchunks_initialized

    @property
    def is_view(self):
        """A boolean, True if this array is a view on another array."""
        return self._is_view

    @property
    def oindex(self):
        """Shortcut for orthogonal (outer) indexing, see :func:`get_orthogonal_selection` and
        :func:`set_orthogonal_selection` for documentation and examples."""
        return self._oindex

    @property
    def vindex(self):
        """Shortcut for vectorized (inner) indexing, see :func:`get_coordinate_selection`,
        :func:`set_coordinate_selection`, :func:`get_mask_selection` and
        :func:`set_mask_selection` for documentation and examples."""
        return self._vindex

    def __eq__(self, other):
        return (
            isinstance(other, Array) and
            self.store == other.store and
            self.read_only == other.read_only and
            self.path == other.path and
            not self._is_view
            # N.B., no need to compare other properties, should be covered by
            # store comparison
        )

    def __array__(self, *args):
        a = self[...]
        if args:
            a = a.astype(args[0])
        return a

    def islice(self, start=None, end=None):
        """
        Yield a generator for iterating over the entire or parts of the
        array. Uses a cache so chunks only have to be decompressed once.

        Parameters
        ----------
        start : int, optional
            Start index for the generator to start at. Defaults to 0.
        end : int, optional
            End index for the generator to stop at. Defaults to self.shape[0].

        Yields
        ------
        out : generator
            A generator that can be used to iterate over the requested region
            the array.

        Examples
        --------
        Setup a 1-dimensional array::

            >>> import zarr
            >>> import numpy as np
            >>> z = zarr.array(np.arange(100))

        Iterate over part of the array:
            >>> for value in z.islice(25, 30): value;
            25
            26
            27
            28
            29
        """

        if len(self.shape) == 0:
            # Same error as numpy
            raise TypeError("iteration over a 0-d array")
        if start is None:
            start = 0
        if end is None or end > self.shape[0]:
            end = self.shape[0]

        if not isinstance(start, int) or start < 0:
            raise ValueError('start must be a nonnegative integer')

        if not isinstance(end, int) or end < 0:
            raise ValueError('end must be a nonnegative integer')

        # Avoid repeatedly decompressing chunks by iterating over the chunks
        # in the first dimension.
        chunk_size = self.chunks[0]
        chunk = None
        for j in range(start, end):
            if j % chunk_size == 0:
                chunk = self[j: j + chunk_size]
            # init chunk if we start offset of chunk borders
            elif chunk is None:
                chunk_start = j - j % chunk_size
                chunk_end = chunk_start + chunk_size
                chunk = self[chunk_start:chunk_end]
            yield chunk[j % chunk_size]

    def __iter__(self):
        return self.islice()

    def __len__(self):
        if self.shape:
            return self.shape[0]
        else:
            # 0-dimensional array, same error message as numpy
            raise TypeError('len() of unsized object')

    def __getitem__(self, selection):
        """Retrieve data for an item or region of the array.

        Parameters
        ----------
        selection : tuple
            An integer index or slice or tuple of int/slice objects specifying the
            requested item or region for each dimension of the array.

        Returns
        -------
        out : ndarray
            A NumPy array containing the data for the requested region.

        Examples
        --------
        Setup a 1-dimensional array::

            >>> import zarr
            >>> import numpy as np
            >>> z = zarr.array(np.arange(100))

        Retrieve a single item::

            >>> z[5]
            5

        Retrieve a region via slicing::

            >>> z[:5]
            array([0, 1, 2, 3, 4])
            >>> z[-5:]
            array([95, 96, 97, 98, 99])
            >>> z[5:10]
            array([5, 6, 7, 8, 9])
            >>> z[5:10:2]
            array([5, 7, 9])
            >>> z[::2]
            array([ 0,  2,  4, ..., 94, 96, 98])

        Load the entire array into memory::

            >>> z[...]
            array([ 0,  1,  2, ..., 97, 98, 99])

        Setup a 2-dimensional array::

            >>> z = zarr.array(np.arange(100).reshape(10, 10))

        Retrieve an item::

            >>> z[2, 2]
            22

        Retrieve a region via slicing::

            >>> z[1:3, 1:3]
            array([[11, 12],
                   [21, 22]])
            >>> z[1:3, :]
            array([[10, 11, 12, 13, 14, 15, 16, 17, 18, 19],
                   [20, 21, 22, 23, 24, 25, 26, 27, 28, 29]])
            >>> z[:, 1:3]
            array([[ 1,  2],
                   [11, 12],
                   [21, 22],
                   [31, 32],
                   [41, 42],
                   [51, 52],
                   [61, 62],
                   [71, 72],
                   [81, 82],
                   [91, 92]])
            >>> z[0:5:2, 0:5:2]
            array([[ 0,  2,  4],
                   [20, 22, 24],
                   [40, 42, 44]])
            >>> z[::2, ::2]
            array([[ 0,  2,  4,  6,  8],
                   [20, 22, 24, 26, 28],
                   [40, 42, 44, 46, 48],
                   [60, 62, 64, 66, 68],
                   [80, 82, 84, 86, 88]])

        Load the entire array into memory::

            >>> z[...]
            array([[ 0,  1,  2,  3,  4,  5,  6,  7,  8,  9],
                   [10, 11, 12, 13, 14, 15, 16, 17, 18, 19],
                   [20, 21, 22, 23, 24, 25, 26, 27, 28, 29],
                   [30, 31, 32, 33, 34, 35, 36, 37, 38, 39],
                   [40, 41, 42, 43, 44, 45, 46, 47, 48, 49],
                   [50, 51, 52, 53, 54, 55, 56, 57, 58, 59],
                   [60, 61, 62, 63, 64, 65, 66, 67, 68, 69],
                   [70, 71, 72, 73, 74, 75, 76, 77, 78, 79],
                   [80, 81, 82, 83, 84, 85, 86, 87, 88, 89],
                   [90, 91, 92, 93, 94, 95, 96, 97, 98, 99]])

        For arrays with a structured dtype, specific fields can be retrieved, e.g.::

            >>> a = np.array([(b'aaa', 1, 4.2),
            ...               (b'bbb', 2, 8.4),
            ...               (b'ccc', 3, 12.6)],
            ...              dtype=[('foo', 'S3'), ('bar', 'i4'), ('baz', 'f8')])
            >>> z = zarr.array(a)
            >>> z['foo']
            array([b'aaa', b'bbb', b'ccc'],
                  dtype='|S3')

        Notes
        -----
        Slices with step > 1 are supported, but slices with negative step are not.

        Currently the implementation for __getitem__ is provided by
        :func:`get_basic_selection`. For advanced ("fancy") indexing, see the methods
        listed under See Also.

        See Also
        --------
        get_basic_selection, set_basic_selection, get_mask_selection, set_mask_selection,
        get_coordinate_selection, set_coordinate_selection, get_orthogonal_selection,
        set_orthogonal_selection, vindex, oindex, __setitem__

        """

        fields, selection = pop_fields(selection)
        return self.get_basic_selection(selection, fields=fields)

    def get_basic_selection(self, selection=Ellipsis, out=None, fields=None):
        """Retrieve data for an item or region of the array.

        Parameters
        ----------
        selection : tuple
            A tuple specifying the requested item or region for each dimension of the
            array. May be any combination of int and/or slice for multidimensional arrays.
        out : ndarray, optional
            If given, load the selected data directly into this array.
        fields : str or sequence of str, optional
            For arrays with a structured dtype, one or more fields can be specified to
            extract data for.

        Returns
        -------
        out : ndarray
            A NumPy array containing the data for the requested region.

        Examples
        --------
        Setup a 1-dimensional array::

            >>> import zarr
            >>> import numpy as np
            >>> z = zarr.array(np.arange(100))

        Retrieve a single item::

            >>> z.get_basic_selection(5)
            5

        Retrieve a region via slicing::

            >>> z.get_basic_selection(slice(5))
            array([0, 1, 2, 3, 4])
            >>> z.get_basic_selection(slice(-5, None))
            array([95, 96, 97, 98, 99])
            >>> z.get_basic_selection(slice(5, 10))
            array([5, 6, 7, 8, 9])
            >>> z.get_basic_selection(slice(5, 10, 2))
            array([5, 7, 9])
            >>> z.get_basic_selection(slice(None, None, 2))
            array([  0,  2,  4, ..., 94, 96, 98])

        Setup a 2-dimensional array::

            >>> z = zarr.array(np.arange(100).reshape(10, 10))

        Retrieve an item::

            >>> z.get_basic_selection((2, 2))
            22

        Retrieve a region via slicing::

            >>> z.get_basic_selection((slice(1, 3), slice(1, 3)))
            array([[11, 12],
                   [21, 22]])
            >>> z.get_basic_selection((slice(1, 3), slice(None)))
            array([[10, 11, 12, 13, 14, 15, 16, 17, 18, 19],
                   [20, 21, 22, 23, 24, 25, 26, 27, 28, 29]])
            >>> z.get_basic_selection((slice(None), slice(1, 3)))
            array([[ 1,  2],
                   [11, 12],
                   [21, 22],
                   [31, 32],
                   [41, 42],
                   [51, 52],
                   [61, 62],
                   [71, 72],
                   [81, 82],
                   [91, 92]])
            >>> z.get_basic_selection((slice(0, 5, 2), slice(0, 5, 2)))
            array([[ 0,  2,  4],
                   [20, 22, 24],
                   [40, 42, 44]])
            >>> z.get_basic_selection((slice(None, None, 2), slice(None, None, 2)))
            array([[ 0,  2,  4,  6,  8],
                   [20, 22, 24, 26, 28],
                   [40, 42, 44, 46, 48],
                   [60, 62, 64, 66, 68],
                   [80, 82, 84, 86, 88]])

        For arrays with a structured dtype, specific fields can be retrieved, e.g.::

            >>> a = np.array([(b'aaa', 1, 4.2),
            ...               (b'bbb', 2, 8.4),
            ...               (b'ccc', 3, 12.6)],
            ...              dtype=[('foo', 'S3'), ('bar', 'i4'), ('baz', 'f8')])
            >>> z = zarr.array(a)
            >>> z.get_basic_selection(slice(2), fields='foo')
            array([b'aaa', b'bbb'],
                  dtype='|S3')

        Notes
        -----
        Slices with step > 1 are supported, but slices with negative step are not.

        Currently this method provides the implementation for accessing data via the
        square bracket notation (__getitem__). See :func:`__getitem__` for examples
        using the alternative notation.

        See Also
        --------
        set_basic_selection, get_mask_selection, set_mask_selection,
        get_coordinate_selection, set_coordinate_selection, get_orthogonal_selection,
        set_orthogonal_selection, vindex, oindex, __getitem__, __setitem__

        """

        # refresh metadata
        if not self._cache_metadata:
            self._load_metadata()

        # check args
        check_fields(fields, self._dtype)

        # handle zero-dimensional arrays
        if self._shape == ():
            return self._get_basic_selection_zd(selection=selection, out=out,
                                                fields=fields)
        else:
            return self._get_basic_selection_nd(selection=selection, out=out,
                                                fields=fields)

    def _get_basic_selection_zd(self, selection, out=None, fields=None):
        # special case basic selection for zero-dimensional array

        # check selection is valid
        selection = ensure_tuple(selection)
        if selection not in ((), (Ellipsis,)):
            err_too_many_indices(selection, ())

        try:
            # obtain encoded data for chunk
            ckey = self._chunk_key((0,))
            cdata = self.chunk_store[ckey]

        except KeyError:
            # chunk not initialized
            chunk = np.zeros((), dtype=self._dtype)
            if self._fill_value is not None:
                chunk.fill(self._fill_value)

        else:
            chunk = self._decode_chunk(cdata)

        # handle fields
        if fields:
            chunk = chunk[fields]

        # handle selection of the scalar value via empty tuple
        if out is None:
            out = chunk[selection]
        else:
            out[selection] = chunk[selection]

        return out

    def _get_basic_selection_nd(self, selection, out=None, fields=None):
        # implementation of basic selection for array with at least one dimension

        # setup indexer
        indexer = BasicIndexer(selection, self)

        return self._get_selection(indexer=indexer, out=out, fields=fields)

    def get_orthogonal_selection(self, selection, out=None, fields=None):
        """Retrieve data by making a selection for each dimension of the array. For
        example, if an array has 2 dimensions, allows selecting specific rows and/or
        columns. The selection for each dimension can be either an integer (indexing a
        single item), a slice, an array of integers, or a Boolean array where True
        values indicate a selection.

        Parameters
        ----------
        selection : tuple
            A selection for each dimension of the array. May be any combination of int,
            slice, integer array or Boolean array.
        out : ndarray, optional
            If given, load the selected data directly into this array.
        fields : str or sequence of str, optional
            For arrays with a structured dtype, one or more fields can be specified to
            extract data for.

        Returns
        -------
        out : ndarray
            A NumPy array containing the data for the requested selection.

        Examples
        --------
        Setup a 2-dimensional array::

            >>> import zarr
            >>> import numpy as np
            >>> z = zarr.array(np.arange(100).reshape(10, 10))

        Retrieve rows and columns via any combination of int, slice, integer array and/or
        Boolean array::

            >>> z.get_orthogonal_selection(([1, 4], slice(None)))
            array([[10, 11, 12, 13, 14, 15, 16, 17, 18, 19],
                   [40, 41, 42, 43, 44, 45, 46, 47, 48, 49]])
            >>> z.get_orthogonal_selection((slice(None), [1, 4]))
            array([[ 1,  4],
                   [11, 14],
                   [21, 24],
                   [31, 34],
                   [41, 44],
                   [51, 54],
                   [61, 64],
                   [71, 74],
                   [81, 84],
                   [91, 94]])
            >>> z.get_orthogonal_selection(([1, 4], [1, 4]))
            array([[11, 14],
                   [41, 44]])
            >>> sel = np.zeros(z.shape[0], dtype=bool)
            >>> sel[1] = True
            >>> sel[4] = True
            >>> z.get_orthogonal_selection((sel, sel))
            array([[11, 14],
                   [41, 44]])

        For convenience, the orthogonal selection functionality is also available via the
        `oindex` property, e.g.::

            >>> z.oindex[[1, 4], :]
            array([[10, 11, 12, 13, 14, 15, 16, 17, 18, 19],
                   [40, 41, 42, 43, 44, 45, 46, 47, 48, 49]])
            >>> z.oindex[:, [1, 4]]
            array([[ 1,  4],
                   [11, 14],
                   [21, 24],
                   [31, 34],
                   [41, 44],
                   [51, 54],
                   [61, 64],
                   [71, 74],
                   [81, 84],
                   [91, 94]])
            >>> z.oindex[[1, 4], [1, 4]]
            array([[11, 14],
                   [41, 44]])
            >>> sel = np.zeros(z.shape[0], dtype=bool)
            >>> sel[1] = True
            >>> sel[4] = True
            >>> z.oindex[sel, sel]
            array([[11, 14],
                   [41, 44]])

        Notes
        -----
        Orthogonal indexing is also known as outer indexing.

        Slices with step > 1 are supported, but slices with negative step are not.

        See Also
        --------
        get_basic_selection, set_basic_selection, get_mask_selection, set_mask_selection,
        get_coordinate_selection, set_coordinate_selection, set_orthogonal_selection,
        vindex, oindex, __getitem__, __setitem__

        """

        # refresh metadata
        if not self._cache_metadata:
            self._load_metadata()

        # check args
        check_fields(fields, self._dtype)

        # setup indexer
        indexer = OrthogonalIndexer(selection, self)

        return self._get_selection(indexer=indexer, out=out, fields=fields)

    def get_coordinate_selection(self, selection, out=None, fields=None):
        """Retrieve a selection of individual items, by providing the indices
        (coordinates) for each selected item.

        Parameters
        ----------
        selection : tuple
            An integer (coordinate) array for each dimension of the array.
        out : ndarray, optional
            If given, load the selected data directly into this array.
        fields : str or sequence of str, optional
            For arrays with a structured dtype, one or more fields can be specified to
            extract data for.

        Returns
        -------
        out : ndarray
            A NumPy array containing the data for the requested selection.

        Examples
        --------
        Setup a 2-dimensional array::

            >>> import zarr
            >>> import numpy as np
            >>> z = zarr.array(np.arange(100).reshape(10, 10))

        Retrieve items by specifying their coordinates::

            >>> z.get_coordinate_selection(([1, 4], [1, 4]))
            array([11, 44])

        For convenience, the coordinate selection functionality is also available via the
        `vindex` property, e.g.::

            >>> z.vindex[[1, 4], [1, 4]]
            array([11, 44])

        Notes
        -----
        Coordinate indexing is also known as point selection, and is a form of vectorized
        or inner indexing.

        Slices are not supported. Coordinate arrays must be provided for all dimensions
        of the array.

        Coordinate arrays may be multidimensional, in which case the output array will
        also be multidimensional. Coordinate arrays are broadcast against each other
        before being applied. The shape of the output will be the same as the shape of
        each coordinate array after broadcasting.

        See Also
        --------
        get_basic_selection, set_basic_selection, get_mask_selection, set_mask_selection,
        get_orthogonal_selection, set_orthogonal_selection, set_coordinate_selection,
        vindex, oindex, __getitem__, __setitem__

        """

        # refresh metadata
        if not self._cache_metadata:
            self._load_metadata()

        # check args
        check_fields(fields, self._dtype)

        # setup indexer
        indexer = CoordinateIndexer(selection, self)

        # handle output - need to flatten
        if out is not None:
            out = out.reshape(-1)

        out = self._get_selection(indexer=indexer, out=out, fields=fields)

        # restore shape
        out = out.reshape(indexer.sel_shape)

        return out

    def get_mask_selection(self, selection, out=None, fields=None):
        """Retrieve a selection of individual items, by providing a Boolean array of the
        same shape as the array against which the selection is being made, where True
        values indicate a selected item.

        Parameters
        ----------
        selection : ndarray, bool
            A Boolean array of the same shape as the array against which the selection is
            being made.
        out : ndarray, optional
            If given, load the selected data directly into this array.
        fields : str or sequence of str, optional
            For arrays with a structured dtype, one or more fields can be specified to
            extract data for.

        Returns
        -------
        out : ndarray
            A NumPy array containing the data for the requested selection.

        Examples
        --------
        Setup a 2-dimensional array::

            >>> import zarr
            >>> import numpy as np
            >>> z = zarr.array(np.arange(100).reshape(10, 10))

        Retrieve items by specifying a maks::

            >>> sel = np.zeros_like(z, dtype=bool)
            >>> sel[1, 1] = True
            >>> sel[4, 4] = True
            >>> z.get_mask_selection(sel)
            array([11, 44])

        For convenience, the mask selection functionality is also available via the
        `vindex` property, e.g.::

            >>> z.vindex[sel]
            array([11, 44])

        Notes
        -----
        Mask indexing is a form of vectorized or inner indexing, and is equivalent to
        coordinate indexing. Internally the mask array is converted to coordinate
        arrays by calling `np.nonzero`.

        See Also
        --------
        get_basic_selection, set_basic_selection, set_mask_selection,
        get_orthogonal_selection, set_orthogonal_selection, get_coordinate_selection,
        set_coordinate_selection, vindex, oindex, __getitem__, __setitem__

        """

        # refresh metadata
        if not self._cache_metadata:
            self._load_metadata()

        # check args
        check_fields(fields, self._dtype)

        # setup indexer
        indexer = MaskIndexer(selection, self)

        return self._get_selection(indexer=indexer, out=out, fields=fields)

    def _get_selection(self, indexer, out=None, fields=None):

        # We iterate over all chunks which overlap the selection and thus contain data
        # that needs to be extracted. Each chunk is processed in turn, extracting the
        # necessary data and storing into the correct location in the output array.

        # N.B., it is an important optimisation that we only visit chunks which overlap
        # the selection. This minimises the number of iterations in the main for loop.

        # check fields are sensible
        out_dtype = check_fields(fields, self._dtype)

        # determine output shape
        out_shape = indexer.shape

        # setup output array
        if out is None:
            out = np.empty(out_shape, dtype=out_dtype, order=self._order)
        else:
            check_array_shape('out', out, out_shape)

        # iterate over chunks
        if not hasattr(self.chunk_store, "getitems") or \
           any(map(lambda x: x == 0, self.shape)):
            # sequentially get one key at a time from storage
            for chunk_coords, chunk_selection, out_selection in indexer:

                # load chunk selection into output array
                self._chunk_getitem(chunk_coords, chunk_selection, out, out_selection,
                                    drop_axes=indexer.drop_axes, fields=fields)
        else:
            # allow storage to get multiple items at once
            lchunk_coords, lchunk_selection, lout_selection = zip(*indexer)
            self._chunk_getitems(lchunk_coords, lchunk_selection, out, lout_selection,
                                 drop_axes=indexer.drop_axes, fields=fields)

        if out.shape:
            return out
        else:
            return out[()]

    def __setitem__(self, selection, value):
        """Modify data for an item or region of the array.

        Parameters
        ----------
        selection : tuple
            An integer index or slice or tuple of int/slice specifying the requested
            region for each dimension of the array.
        value : scalar or array-like
            Value to be stored into the array.

        Examples
        --------
        Setup a 1-dimensional array::

            >>> import zarr
            >>> z = zarr.zeros(100, dtype=int)

        Set all array elements to the same scalar value::

            >>> z[...] = 42
            >>> z[...]
            array([42, 42, 42, ..., 42, 42, 42])

        Set a portion of the array::

            >>> z[:10] = np.arange(10)
            >>> z[-10:] = np.arange(10)[::-1]
            >>> z[...]
            array([ 0, 1, 2, ..., 2, 1, 0])

        Setup a 2-dimensional array::

            >>> z = zarr.zeros((5, 5), dtype=int)

        Set all array elements to the same scalar value::

            >>> z[...] = 42

        Set a portion of the array::

            >>> z[0, :] = np.arange(z.shape[1])
            >>> z[:, 0] = np.arange(z.shape[0])
            >>> z[...]
            array([[ 0,  1,  2,  3,  4],
                   [ 1, 42, 42, 42, 42],
                   [ 2, 42, 42, 42, 42],
                   [ 3, 42, 42, 42, 42],
                   [ 4, 42, 42, 42, 42]])

        For arrays with a structured dtype, specific fields can be modified, e.g.::

            >>> a = np.array([(b'aaa', 1, 4.2),
            ...               (b'bbb', 2, 8.4),
            ...               (b'ccc', 3, 12.6)],
            ...              dtype=[('foo', 'S3'), ('bar', 'i4'), ('baz', 'f8')])
            >>> z = zarr.array(a)
            >>> z['foo'] = b'zzz'
            >>> z[...]
            array([(b'zzz', 1,   4.2), (b'zzz', 2,   8.4), (b'zzz', 3,  12.6)],
                  dtype=[('foo', 'S3'), ('bar', '<i4'), ('baz', '<f8')])

        Notes
        -----
        Slices with step > 1 are supported, but slices with negative step are not.

        Currently the implementation for __setitem__ is provided by
        :func:`set_basic_selection`, which means that only integers and slices are
        supported within the selection. For advanced ("fancy") indexing, see the
        methods listed under See Also.

        See Also
        --------
        get_basic_selection, set_basic_selection, get_mask_selection, set_mask_selection,
        get_coordinate_selection, set_coordinate_selection, get_orthogonal_selection,
        set_orthogonal_selection, vindex, oindex, __getitem__

        """

        fields, selection = pop_fields(selection)
        self.set_basic_selection(selection, value, fields=fields)

    def set_basic_selection(self, selection, value, fields=None):
        """Modify data for an item or region of the array.

        Parameters
        ----------
        selection : tuple
            An integer index or slice or tuple of int/slice specifying the requested
            region for each dimension of the array.
        value : scalar or array-like
            Value to be stored into the array.
        fields : str or sequence of str, optional
            For arrays with a structured dtype, one or more fields can be specified to set
            data for.

        Examples
        --------
        Setup a 1-dimensional array::

            >>> import zarr
            >>> import numpy as np
            >>> z = zarr.zeros(100, dtype=int)

        Set all array elements to the same scalar value::

            >>> z.set_basic_selection(..., 42)
            >>> z[...]
            array([42, 42, 42, ..., 42, 42, 42])

        Set a portion of the array::

            >>> z.set_basic_selection(slice(10), np.arange(10))
            >>> z.set_basic_selection(slice(-10, None), np.arange(10)[::-1])
            >>> z[...]
            array([ 0, 1, 2, ..., 2, 1, 0])

        Setup a 2-dimensional array::

            >>> z = zarr.zeros((5, 5), dtype=int)

        Set all array elements to the same scalar value::

            >>> z.set_basic_selection(..., 42)

        Set a portion of the array::

            >>> z.set_basic_selection((0, slice(None)), np.arange(z.shape[1]))
            >>> z.set_basic_selection((slice(None), 0), np.arange(z.shape[0]))
            >>> z[...]
            array([[ 0,  1,  2,  3,  4],
                   [ 1, 42, 42, 42, 42],
                   [ 2, 42, 42, 42, 42],
                   [ 3, 42, 42, 42, 42],
                   [ 4, 42, 42, 42, 42]])

        For arrays with a structured dtype, the `fields` parameter can be used to set
        data for a specific field, e.g.::

            >>> a = np.array([(b'aaa', 1, 4.2),
            ...               (b'bbb', 2, 8.4),
            ...               (b'ccc', 3, 12.6)],
            ...              dtype=[('foo', 'S3'), ('bar', 'i4'), ('baz', 'f8')])
            >>> z = zarr.array(a)
            >>> z.set_basic_selection(slice(0, 2), b'zzz', fields='foo')
            >>> z[:]
            array([(b'zzz', 1,   4.2), (b'zzz', 2,   8.4), (b'ccc', 3,  12.6)],
                  dtype=[('foo', 'S3'), ('bar', '<i4'), ('baz', '<f8')])

        Notes
        -----
        This method provides the underlying implementation for modifying data via square
        bracket notation, see :func:`__setitem__` for equivalent examples using the
        alternative notation.

        See Also
        --------
        get_basic_selection, get_mask_selection, set_mask_selection,
        get_coordinate_selection, set_coordinate_selection, get_orthogonal_selection,
        set_orthogonal_selection, vindex, oindex, __getitem__, __setitem__

        """

        # guard conditions
        if self._read_only:
            raise ReadOnlyError()

        # refresh metadata
        if not self._cache_metadata:
            self._load_metadata_nosync()

        # handle zero-dimensional arrays
        if self._shape == ():
            return self._set_basic_selection_zd(selection, value, fields=fields)
        else:
            return self._set_basic_selection_nd(selection, value, fields=fields)

    def set_orthogonal_selection(self, selection, value, fields=None):
        """Modify data via a selection for each dimension of the array.

        Parameters
        ----------
        selection : tuple
            A selection for each dimension of the array. May be any combination of int,
            slice, integer array or Boolean array.
        value : scalar or array-like
            Value to be stored into the array.
        fields : str or sequence of str, optional
            For arrays with a structured dtype, one or more fields can be specified to set
            data for.

        Examples
        --------
        Setup a 2-dimensional array::

            >>> import zarr
            >>> import numpy as np
            >>> z = zarr.zeros((5, 5), dtype=int)

        Set data for a selection of rows::

            >>> z.set_orthogonal_selection(([1, 4], slice(None)), 1)
            >>> z[...]
            array([[0, 0, 0, 0, 0],
                   [1, 1, 1, 1, 1],
                   [0, 0, 0, 0, 0],
                   [0, 0, 0, 0, 0],
                   [1, 1, 1, 1, 1]])

        Set data for a selection of columns::

            >>> z.set_orthogonal_selection((slice(None), [1, 4]), 2)
            >>> z[...]
            array([[0, 2, 0, 0, 2],
                   [1, 2, 1, 1, 2],
                   [0, 2, 0, 0, 2],
                   [0, 2, 0, 0, 2],
                   [1, 2, 1, 1, 2]])

        Set data for a selection of rows and columns::

            >>> z.set_orthogonal_selection(([1, 4], [1, 4]), 3)
            >>> z[...]
            array([[0, 2, 0, 0, 2],
                   [1, 3, 1, 1, 3],
                   [0, 2, 0, 0, 2],
                   [0, 2, 0, 0, 2],
                   [1, 3, 1, 1, 3]])

        For convenience, this functionality is also available via the `oindex` property.
        E.g.::

            >>> z.oindex[[1, 4], [1, 4]] = 4
            >>> z[...]
            array([[0, 2, 0, 0, 2],
                   [1, 4, 1, 1, 4],
                   [0, 2, 0, 0, 2],
                   [0, 2, 0, 0, 2],
                   [1, 4, 1, 1, 4]])

        Notes
        -----
        Orthogonal indexing is also known as outer indexing.

        Slices with step > 1 are supported, but slices with negative step are not.

        See Also
        --------
        get_basic_selection, set_basic_selection, get_mask_selection, set_mask_selection,
        get_coordinate_selection, set_coordinate_selection, get_orthogonal_selection,
        vindex, oindex, __getitem__, __setitem__

        """

        # guard conditions
        if self._read_only:
            raise ReadOnlyError()

        # refresh metadata
        if not self._cache_metadata:
            self._load_metadata_nosync()

        # setup indexer
        indexer = OrthogonalIndexer(selection, self)

        self._set_selection(indexer, value, fields=fields)

    def set_coordinate_selection(self, selection, value, fields=None):
        """Modify a selection of individual items, by providing the indices (coordinates)
        for each item to be modified.

        Parameters
        ----------
        selection : tuple
            An integer (coordinate) array for each dimension of the array.
        value : scalar or array-like
            Value to be stored into the array.
        fields : str or sequence of str, optional
            For arrays with a structured dtype, one or more fields can be specified to set
            data for.

        Examples
        --------
        Setup a 2-dimensional array::

            >>> import zarr
            >>> import numpy as np
            >>> z = zarr.zeros((5, 5), dtype=int)

        Set data for a selection of items::

            >>> z.set_coordinate_selection(([1, 4], [1, 4]), 1)
            >>> z[...]
            array([[0, 0, 0, 0, 0],
                   [0, 1, 0, 0, 0],
                   [0, 0, 0, 0, 0],
                   [0, 0, 0, 0, 0],
                   [0, 0, 0, 0, 1]])

        For convenience, this functionality is also available via the `vindex` property.
        E.g.::

            >>> z.vindex[[1, 4], [1, 4]] = 2
            >>> z[...]
            array([[0, 0, 0, 0, 0],
                   [0, 2, 0, 0, 0],
                   [0, 0, 0, 0, 0],
                   [0, 0, 0, 0, 0],
                   [0, 0, 0, 0, 2]])

        Notes
        -----
        Coordinate indexing is also known as point selection, and is a form of vectorized
        or inner indexing.

        Slices are not supported. Coordinate arrays must be provided for all dimensions
        of the array.

        See Also
        --------
        get_basic_selection, set_basic_selection, get_mask_selection, set_mask_selection,
        get_orthogonal_selection, set_orthogonal_selection, get_coordinate_selection,
        vindex, oindex, __getitem__, __setitem__

        """

        # guard conditions
        if self._read_only:
            raise ReadOnlyError()

        # refresh metadata
        if not self._cache_metadata:
            self._load_metadata_nosync()

        # setup indexer
        indexer = CoordinateIndexer(selection, self)

        # handle value - need to flatten
        if not is_scalar(value, self._dtype):
            value = np.asanyarray(value)
        if hasattr(value, 'shape') and len(value.shape) > 1:
            value = value.reshape(-1)

        self._set_selection(indexer, value, fields=fields)

    def set_mask_selection(self, selection, value, fields=None):
        """Modify a selection of individual items, by providing a Boolean array of the
        same shape as the array against which the selection is being made, where True
        values indicate a selected item.

        Parameters
        ----------
        selection : ndarray, bool
            A Boolean array of the same shape as the array against which the selection is
            being made.
        value : scalar or array-like
            Value to be stored into the array.
        fields : str or sequence of str, optional
            For arrays with a structured dtype, one or more fields can be specified to set
            data for.

        Examples
        --------
        Setup a 2-dimensional array::

            >>> import zarr
            >>> import numpy as np
            >>> z = zarr.zeros((5, 5), dtype=int)

        Set data for a selection of items::

            >>> sel = np.zeros_like(z, dtype=bool)
            >>> sel[1, 1] = True
            >>> sel[4, 4] = True
            >>> z.set_mask_selection(sel, 1)
            >>> z[...]
            array([[0, 0, 0, 0, 0],
                   [0, 1, 0, 0, 0],
                   [0, 0, 0, 0, 0],
                   [0, 0, 0, 0, 0],
                   [0, 0, 0, 0, 1]])

        For convenience, this functionality is also available via the `vindex` property.
        E.g.::

            >>> z.vindex[sel] = 2
            >>> z[...]
            array([[0, 0, 0, 0, 0],
                   [0, 2, 0, 0, 0],
                   [0, 0, 0, 0, 0],
                   [0, 0, 0, 0, 0],
                   [0, 0, 0, 0, 2]])

        Notes
        -----
        Mask indexing is a form of vectorized or inner indexing, and is equivalent to
        coordinate indexing. Internally the mask array is converted to coordinate
        arrays by calling `np.nonzero`.

        See Also
        --------
        get_basic_selection, set_basic_selection, get_mask_selection,
        get_orthogonal_selection, set_orthogonal_selection, get_coordinate_selection,
        set_coordinate_selection, vindex, oindex, __getitem__, __setitem__

        """

        # guard conditions
        if self._read_only:
            raise ReadOnlyError()

        # refresh metadata
        if not self._cache_metadata:
            self._load_metadata_nosync()

        # setup indexer
        indexer = MaskIndexer(selection, self)

        self._set_selection(indexer, value, fields=fields)

    def _set_basic_selection_zd(self, selection, value, fields=None):
        # special case __setitem__ for zero-dimensional array

        # check selection is valid
        selection = ensure_tuple(selection)
        if selection not in ((), (Ellipsis,)):
            err_too_many_indices(selection, self._shape)

        # check fields
        check_fields(fields, self._dtype)
        fields = check_no_multi_fields(fields)

        # obtain key for chunk
        ckey = self._chunk_key((0,))

        # setup chunk
        try:
            # obtain compressed data for chunk
            cdata = self.chunk_store[ckey]

        except KeyError:
            # chunk not initialized
            chunk = np.zeros((), dtype=self._dtype)
            if self._fill_value is not None:
                chunk.fill(self._fill_value)

        else:
            # decode chunk
            chunk = self._decode_chunk(cdata).copy()

        # set value
        if fields:
            chunk[fields][selection] = value
        else:
            chunk[selection] = value

        # encode and store
        cdata = self._encode_chunk(chunk)
        self.chunk_store[ckey] = cdata

    def _set_basic_selection_nd(self, selection, value, fields=None):
        # implementation of __setitem__ for array with at least one dimension

        # setup indexer
        indexer = BasicIndexer(selection, self)

        self._set_selection(indexer, value, fields=fields)

    def _set_selection(self, indexer, value, fields=None):

        # We iterate over all chunks which overlap the selection and thus contain data
        # that needs to be replaced. Each chunk is processed in turn, extracting the
        # necessary data from the value array and storing into the chunk array.

        # N.B., it is an important optimisation that we only visit chunks which overlap
        # the selection. This minimises the number of iterations in the main for loop.

        # check fields are sensible
        check_fields(fields, self._dtype)
        fields = check_no_multi_fields(fields)

        # determine indices of chunks overlapping the selection
        sel_shape = indexer.shape

        # check value shape
        if sel_shape == ():
            # setting a single item
            pass
        elif is_scalar(value, self._dtype):
            # setting a scalar value
            pass
        else:
            if not hasattr(value, 'shape'):
                value = np.asanyarray(value)
            check_array_shape('value', value, sel_shape)

        # iterate over chunks in range
        if not hasattr(self.store, "setitems") or self._synchronizer is not None \
           or any(map(lambda x: x == 0, self.shape)):
            # iterative approach
            for chunk_coords, chunk_selection, out_selection in indexer:

                # extract data to store
                if sel_shape == ():
                    chunk_value = value
                elif is_scalar(value, self._dtype):
                    chunk_value = value
                else:
                    chunk_value = value[out_selection]
                    # handle missing singleton dimensions
                    if indexer.drop_axes:
                        item = [slice(None)] * self.ndim
                        for a in indexer.drop_axes:
                            item[a] = np.newaxis
                        item = tuple(item)
                        chunk_value = chunk_value[item]

                # put data
                self._chunk_setitem(chunk_coords, chunk_selection, chunk_value, fields=fields)
        else:
            lchunk_coords, lchunk_selection, lout_selection = zip(*indexer)
            chunk_values = []
            for out_selection in lout_selection:
                if sel_shape == ():
                    chunk_values.append(value)
                elif is_scalar(value, self._dtype):
                    chunk_values.append(value)
                else:
                    cv = value[out_selection]
                    # handle missing singleton dimensions
                    if indexer.drop_axes:  # pragma: no cover
                        item = [slice(None)] * self.ndim
                        for a in indexer.drop_axes:
                            item[a] = np.newaxis
                        item = tuple(item)
                        cv = chunk_value[item]
                    chunk_values.append(cv)

            self._chunk_setitems(lchunk_coords, lchunk_selection, chunk_values,
                                 fields=fields)

    def _process_chunk(
        self,
        out,
        cdata,
        chunk_selection,
        drop_axes,
        out_is_ndarray,
        fields,
        out_selection,
        partial_read_decode=False,
    ):
        """Take binary data from storage and fill output array"""
        if (out_is_ndarray and
                not fields and
                is_contiguous_selection(out_selection) and
                is_total_slice(chunk_selection, self._chunks) and
                not self._filters and
                self._dtype != object):

            dest = out[out_selection]
            write_direct = (
                dest.flags.writeable and
                (
                    (self._order == 'C' and dest.flags.c_contiguous) or
                    (self._order == 'F' and dest.flags.f_contiguous)
                )
            )

            if write_direct:

                # optimization: we want the whole chunk, and the destination is
                # contiguous, so we can decompress directly from the chunk
                # into the destination array
                if self._compressor:
                    if isinstance(cdata, PartialReadBuffer):
                        cdata = cdata.read_full()
                    self._compressor.decode(cdata, dest)
                else:
                    chunk = ensure_ndarray(cdata).view(self._dtype)
                    chunk = chunk.reshape(self._chunks, order=self._order)
                    np.copyto(dest, chunk)
                return

        # decode chunk
        try:
            if partial_read_decode:
                cdata.prepare_chunk()
                # size of chunk
                tmp = np.empty(self._chunks, dtype=self.dtype)
                index_selection = PartialChunkIterator(chunk_selection, self.chunks)
                for start, nitems, partial_out_selection in index_selection:
                    expected_shape = [
                        len(
                            range(*partial_out_selection[i].indices(self.chunks[0] + 1))
                        )
                        if i < len(partial_out_selection)
                        else dim
                        for i, dim in enumerate(self.chunks)
                    ]
                    cdata.read_part(start, nitems)
                    chunk_partial = self._decode_chunk(
                        cdata.buff,
                        start=start,
                        nitems=nitems,
                        expected_shape=expected_shape,
                    )
                    tmp[partial_out_selection] = chunk_partial
                out[out_selection] = tmp[chunk_selection]
                return
        except ArrayIndexError:
            cdata = cdata.read_full()
        chunk = self._decode_chunk(cdata)

        # select data from chunk
        if fields:
            chunk = chunk[fields]
        tmp = chunk[chunk_selection]
        if drop_axes:
            tmp = np.squeeze(tmp, axis=drop_axes)

        # store selected data in output
        out[out_selection] = tmp

    def _chunk_getitem(self, chunk_coords, chunk_selection, out, out_selection,
                       drop_axes=None, fields=None):
        """Obtain part or whole of a chunk.

        Parameters
        ----------
        chunk_coords : tuple of ints
            Indices of the chunk.
        chunk_selection : selection
            Location of region within the chunk to extract.
        out : ndarray
            Array to store result in.
        out_selection : selection
            Location of region within output array to store results in.
        drop_axes : tuple of ints
            Axes to squeeze out of the chunk.
        fields
            TODO

        """
        out_is_ndarray = True
        try:
            out = ensure_ndarray(out)
        except TypeError:
            out_is_ndarray = False

        assert len(chunk_coords) == len(self._cdata_shape)

        # obtain key for chunk
        ckey = self._chunk_key(chunk_coords)

        try:
            # obtain compressed data for chunk
            if self._version == 2:
                cdata = self.chunk_store[ckey]
            elif self._version == 3:
                cdata = self.chunk_store["data/root/" + ckey]

        except KeyError:
            # chunk not initialized
            if self._fill_value is not None:
                if fields:
                    fill_value = self._fill_value[fields]
                else:
                    fill_value = self._fill_value
                out[out_selection] = fill_value

        else:
            self._process_chunk(out, cdata, chunk_selection, drop_axes,
                                out_is_ndarray, fields, out_selection)

    def _chunk_getitems(self, lchunk_coords, lchunk_selection, out, lout_selection,
                        drop_axes=None, fields=None):
        """As _chunk_getitem, but for lists of chunks

        This gets called where the storage supports ``getitems``, so that
        it can decide how to fetch the keys, allowing concurrency.
        """
        out_is_ndarray = True
        try:
            out = ensure_ndarray(out)
        except TypeError:  # pragma: no cover
            out_is_ndarray = False

        ckeys = [self._chunk_key(ch) for ch in lchunk_coords]
        if (
            self._partial_decompress
            and self._compressor
            and self._compressor.codec_id == "blosc"
            and hasattr(self._compressor, "decode_partial")
            and not fields
            and self.dtype != object
            and hasattr(self.chunk_store, "getitems")
        ):
            partial_read_decode = True
            cdatas = {
                ckey: PartialReadBuffer(ckey, self.chunk_store)
                for ckey in ckeys
                if ckey in self.chunk_store
            }
        else:
            partial_read_decode = False
            cdatas = self.chunk_store.getitems(ckeys, on_error="omit")
        for ckey, chunk_select, out_select in zip(ckeys, lchunk_selection, lout_selection):
            if ckey in cdatas:
                self._process_chunk(
                    out,
                    cdatas[ckey],
                    chunk_select,
                    drop_axes,
                    out_is_ndarray,
                    fields,
                    out_select,
                    partial_read_decode=partial_read_decode,
                )
            else:
                # check exception type
                if self._fill_value is not None:
                    if fields:
                        fill_value = self._fill_value[fields]
                    else:
                        fill_value = self._fill_value
                    out[out_select] = fill_value

    def _chunk_setitems(self, lchunk_coords, lchunk_selection, values, fields=None):
        ckeys = [self._chunk_key(co) for co in lchunk_coords]
        cdatas = [self._process_for_setitem(key, sel, val, fields=fields)
                  for key, sel, val in zip(ckeys, lchunk_selection, values)]
        values = {k: v for k, v in zip(ckeys, cdatas)}
        self.chunk_store.setitems(values)

    def _chunk_setitem(self, chunk_coords, chunk_selection, value, fields=None):
        """Replace part or whole of a chunk.

        Parameters
        ----------
        chunk_coords : tuple of ints
            Indices of the chunk.
        chunk_selection : tuple of slices
            Location of region within the chunk.
        value : scalar or ndarray
            Value to set.

        """

        if self._synchronizer is None:
            # no synchronization
            lock = nolock
        else:
            # synchronize on the chunk
            ckey = self._chunk_key(chunk_coords)
            lock = self._synchronizer[ckey]

        with lock:
            self._chunk_setitem_nosync(chunk_coords, chunk_selection, value,
                                       fields=fields)

    def _chunk_setitem_nosync(self, chunk_coords, chunk_selection, value, fields=None):
        ckey = self._chunk_key(chunk_coords)
        cdata = self._process_for_setitem(ckey, chunk_selection, value, fields=fields)
        # store
        self.chunk_store[ckey] = cdata

    def _process_for_setitem(self, ckey, chunk_selection, value, fields=None):
        if is_total_slice(chunk_selection, self._chunks) and not fields:
            # totally replace chunk

            # optimization: we are completely replacing the chunk, so no need
            # to access the existing chunk data

            if is_scalar(value, self._dtype):

                # setup array filled with value
                chunk = np.empty(self._chunks, dtype=self._dtype, order=self._order)
                chunk.fill(value)

            else:

                # ensure array is contiguous
                chunk = value.astype(self._dtype, order=self._order, copy=False)

        else:
            # partially replace the contents of this chunk

            try:

                # obtain compressed data for chunk
                cdata = self.chunk_store[ckey]

            except KeyError:

                # chunk not initialized
                if self._fill_value is not None:
                    chunk = np.empty(self._chunks, dtype=self._dtype, order=self._order)
                    chunk.fill(self._fill_value)
                elif self._dtype == object:
                    chunk = np.empty(self._chunks, dtype=self._dtype, order=self._order)
                else:
                    # N.B., use zeros here so any region beyond the array has consistent
                    # and compressible data
                    chunk = np.zeros(self._chunks, dtype=self._dtype, order=self._order)

            else:

                # decode chunk
                chunk = self._decode_chunk(cdata)
                if not chunk.flags.writeable:
                    chunk = chunk.copy(order='K')

            # modify
            if fields:
                # N.B., currently multi-field assignment is not supported in numpy, so
                # this only works for a single field
                chunk[fields][chunk_selection] = value
            else:
                chunk[chunk_selection] = value

        # encode chunk
        return self._encode_chunk(chunk)

    def _chunk_key(self, chunk_coords):
        return self._key_prefix + '.'.join(map(str, chunk_coords))

    def _decode_chunk(self, cdata, start=None, nitems=None, expected_shape=None):
        # decompress
        if self._compressor:
            # only decode requested items
            if (
                all([x is not None for x in [start, nitems]])
                and self._compressor.codec_id == "blosc"
            ) and hasattr(self._compressor, "decode_partial"):
                chunk = self._compressor.decode_partial(cdata, start, nitems)
            else:
                chunk = self._compressor.decode(cdata)
        else:
            chunk = cdata

        # apply filters
        if self._filters:
            for f in reversed(self._filters):
                chunk = f.decode(chunk)

        # view as numpy array with correct dtype
        chunk = ensure_ndarray(chunk)
        # special case object dtype, because incorrect handling can lead to
        # segfaults and other bad things happening
        if self._dtype != object:
            chunk = chunk.view(self._dtype)
        elif chunk.dtype != object:
            # If we end up here, someone must have hacked around with the filters.
            # We cannot deal with object arrays unless there is an object
            # codec in the filter chain, i.e., a filter that converts from object
            # array to something else during encoding, and converts back to object
            # array during decoding.
            raise RuntimeError('cannot read object array without object codec')

        # ensure correct chunk shape
        chunk = chunk.reshape(-1, order='A')
        chunk = chunk.reshape(expected_shape or self._chunks, order=self._order)

        return chunk

    def _encode_chunk(self, chunk):

        # apply filters
        if self._filters:
            for f in self._filters:
                chunk = f.encode(chunk)

        # check object encoding
        if ensure_ndarray(chunk).dtype == object:
            raise RuntimeError('cannot write object array without object codec')

        # compress
        if self._compressor:
            cdata = self._compressor.encode(chunk)
        else:
            cdata = chunk

        # ensure in-memory data is immutable and easy to compare
        if isinstance(self.chunk_store, dict):
            cdata = ensure_bytes(cdata)

        return cdata

    def __repr__(self):
        t = type(self)
        r = '<{}.{}'.format(t.__module__, t.__name__)
        if self.name:
            r += ' %r' % self.name
        r += ' %s' % str(self.shape)
        r += ' %s' % self.dtype
        if self._read_only:
            r += ' read-only'
        r += '>'
        return r

    @property
    def info(self):
        """Report some diagnostic information about the array.

        Examples
        --------
        >>> import zarr
        >>> z = zarr.zeros(1000000, chunks=100000, dtype='i4')
        >>> z.info
        Type               : zarr.core.Array
        Data type          : int32
        Shape              : (1000000,)
        Chunk shape        : (100000,)
        Order              : C
        Read-only          : False
        Compressor         : Blosc(cname='lz4', clevel=5, shuffle=SHUFFLE, blocksize=0)
        Store type         : builtins.dict
        No. bytes          : 4000000 (3.8M)
        No. bytes stored   : ...
        Storage ratio      : ...
        Chunks initialized : 0/10

        """
        return self._info_reporter

    def info_items(self):
        return self._synchronized_op(self._info_items_nosync)

    def _info_items_nosync(self):

        def typestr(o):
            return '{}.{}'.format(type(o).__module__, type(o).__name__)

        def bytestr(n):
            if n > 2**10:
                return '{} ({})'.format(n, human_readable_size(n))
            else:
                return str(n)

        items = []

        # basic info
        if self.name is not None:
            items += [('Name', self.name)]
        items += [
            ('Type', typestr(self)),
            ('Data type', '%s' % self.dtype),
            ('Shape', str(self.shape)),
            ('Chunk shape', str(self.chunks)),
            ('Order', self.order),
            ('Read-only', str(self.read_only)),
        ]

        # filters
        if self.filters:
            for i, f in enumerate(self.filters):
                items += [('Filter [%s]' % i, repr(f))]

        # compressor
        items += [('Compressor', repr(self.compressor))]

        # synchronizer
        if self._synchronizer is not None:
            items += [('Synchronizer type', typestr(self._synchronizer))]

        # storage info
        items += [('Store type', typestr(self._store))]
        if self._chunk_store is not None:
            items += [('Chunk store type', typestr(self._chunk_store))]
        items += [('No. bytes', bytestr(self.nbytes))]
        if self.nbytes_stored > 0:
            items += [
                ('No. bytes stored', bytestr(self.nbytes_stored)),
                ('Storage ratio', '%.1f' % (self.nbytes / self.nbytes_stored)),
            ]
        items += [
            ('Chunks initialized', '{}/{}'.format(self.nchunks_initialized, self.nchunks))
        ]

        return items

    def digest(self, hashname="sha1"):
        """
        Compute a checksum for the data. Default uses sha1 for speed.

        Examples
        --------
        >>> import binascii
        >>> import zarr
        >>> z = zarr.empty(shape=(10000, 10000), chunks=(1000, 1000))
        >>> binascii.hexlify(z.digest())
        b'041f90bc7a571452af4f850a8ca2c6cddfa8a1ac'
        >>> z = zarr.zeros(shape=(10000, 10000), chunks=(1000, 1000))
        >>> binascii.hexlify(z.digest())
        b'7162d416d26a68063b66ed1f30e0a866e4abed60'
        >>> z = zarr.zeros(shape=(10000, 10000), dtype="u1", chunks=(1000, 1000))
        >>> binascii.hexlify(z.digest())
        b'cb387af37410ae5a3222e893cf3373e4e4f22816'
        """

        h = hashlib.new(hashname)

        for i in itertools.product(*[range(s) for s in self.cdata_shape]):
            h.update(self.chunk_store.get(self._chunk_key(i), b""))

        h.update(self.store.get(self._key_prefix + array_meta_key, b""))

        h.update(self.store.get(self.attrs.key, b""))

        checksum = h.digest()

        return checksum

    def hexdigest(self, hashname="sha1"):
        """
        Compute a checksum for the data. Default uses sha1 for speed.

        Examples
        --------
        >>> import zarr
        >>> z = zarr.empty(shape=(10000, 10000), chunks=(1000, 1000))
        >>> z.hexdigest()
        '041f90bc7a571452af4f850a8ca2c6cddfa8a1ac'
        >>> z = zarr.zeros(shape=(10000, 10000), chunks=(1000, 1000))
        >>> z.hexdigest()
        '7162d416d26a68063b66ed1f30e0a866e4abed60'
        >>> z = zarr.zeros(shape=(10000, 10000), dtype="u1", chunks=(1000, 1000))
        >>> z.hexdigest()
        'cb387af37410ae5a3222e893cf3373e4e4f22816'
        """

        checksum = binascii.hexlify(self.digest(hashname=hashname))

        # This is a bytes object on Python 3 and we want a str.
        if type(checksum) is not str:
            checksum = checksum.decode('utf8')

        return checksum

    def __getstate__(self):
        return (self._store, self._path, self._read_only, self._chunk_store,
                self._synchronizer, self._cache_metadata, self._attrs.cache)

    def __setstate__(self, state):
        self.__init__(*state)

    def _synchronized_op(self, f, *args, **kwargs):

        if self._synchronizer is None:
            # no synchronization
            lock = nolock

        else:
            # synchronize on the array
            mkey = self._key_prefix + array_meta_key
            lock = self._synchronizer[mkey]

        with lock:
            self._refresh_metadata_nosync()
            result = f(*args, **kwargs)

        return result

    def _write_op(self, f, *args, **kwargs):

        # guard condition
        if self._read_only:
            raise ReadOnlyError()

        return self._synchronized_op(f, *args, **kwargs)

    def resize(self, *args):
        """Change the shape of the array by growing or shrinking one or more
        dimensions.

        Examples
        --------
        >>> import zarr
        >>> z = zarr.zeros(shape=(10000, 10000), chunks=(1000, 1000))
        >>> z.shape
        (10000, 10000)
        >>> z.resize(20000, 10000)
        >>> z.shape
        (20000, 10000)
        >>> z.resize(30000, 1000)
        >>> z.shape
        (30000, 1000)

        Notes
        -----
        When resizing an array, the data are not rearranged in any way.

        If one or more dimensions are shrunk, any chunks falling outside the
        new array shape will be deleted from the underlying store.

        """

        return self._write_op(self._resize_nosync, *args)

    def _resize_nosync(self, *args):

        # normalize new shape argument
        old_shape = self._shape
        new_shape = normalize_resize_args(old_shape, *args)
        old_cdata_shape = self._cdata_shape

        # update metadata
        self._shape = new_shape
        self._flush_metadata_nosync()

        # determine the new number and arrangement of chunks
        chunks = self._chunks
        new_cdata_shape = tuple(math.ceil(s / c)
                                for s, c in zip(new_shape, chunks))

        # remove any chunks not within range
        chunk_store = self.chunk_store
        for cidx in itertools.product(*[range(n) for n in old_cdata_shape]):
            if all(i < c for i, c in zip(cidx, new_cdata_shape)):
                pass  # keep the chunk
            else:
                key = self._chunk_key(cidx)
                try:
                    del chunk_store[key]
                except KeyError:
                    # chunk not initialized
                    pass

    def append(self, data, axis=0):
        """Append `data` to `axis`.

        Parameters
        ----------
        data : array_like
            Data to be appended.
        axis : int
            Axis along which to append.

        Returns
        -------
        new_shape : tuple

        Notes
        -----
        The size of all dimensions other than `axis` must match between this
        array and `data`.

        Examples
        --------
        >>> import numpy as np
        >>> import zarr
        >>> a = np.arange(10000000, dtype='i4').reshape(10000, 1000)
        >>> z = zarr.array(a, chunks=(1000, 100))
        >>> z.shape
        (10000, 1000)
        >>> z.append(a)
        (20000, 1000)
        >>> z.append(np.vstack([a, a]), axis=1)
        (20000, 2000)
        >>> z.shape
        (20000, 2000)

        """
        return self._write_op(self._append_nosync, data, axis=axis)

    def _append_nosync(self, data, axis=0):

        # ensure data is array-like
        if not hasattr(data, 'shape'):
            data = np.asanyarray(data)

        # ensure shapes are compatible for non-append dimensions
        self_shape_preserved = tuple(s for i, s in enumerate(self._shape)
                                     if i != axis)
        data_shape_preserved = tuple(s for i, s in enumerate(data.shape)
                                     if i != axis)
        if self_shape_preserved != data_shape_preserved:
            raise ValueError('shape of data to append is not compatible with the array; '
                             'all dimensions must match except for the dimension being '
                             'appended')

        # remember old shape
        old_shape = self._shape

        # determine new shape
        new_shape = tuple(
            self._shape[i] if i != axis else self._shape[i] + data.shape[i]
            for i in range(len(self._shape))
        )

        # resize
        self._resize_nosync(new_shape)

        # store data
        # noinspection PyTypeChecker
        append_selection = tuple(
            slice(None) if i != axis else slice(old_shape[i], new_shape[i])
            for i in range(len(self._shape))
        )
        self[append_selection] = data

        return new_shape

    def view(self, shape=None, chunks=None, dtype=None,
             fill_value=None, filters=None, read_only=None,
             synchronizer=None):
        """Return an array sharing the same data.

        Parameters
        ----------
        shape : int or tuple of ints
            Array shape.
        chunks : int or tuple of ints, optional
            Chunk shape.
        dtype : string or dtype, optional
            NumPy dtype.
        fill_value : object
            Default value to use for uninitialized portions of the array.
        filters : sequence, optional
            Sequence of filters to use to encode chunk data prior to
            compression.
        read_only : bool, optional
            True if array should be protected against modification.
        synchronizer : object, optional
            Array synchronizer.

        Notes
        -----
        WARNING: This is an experimental feature and should be used with care.
        There are plenty of ways to generate errors and/or cause data
        corruption.

        Examples
        --------

        Bypass filters:

            >>> import zarr
            >>> import numpy as np
            >>> np.random.seed(42)
            >>> labels = ['female', 'male']
            >>> data = np.random.choice(labels, size=10000)
            >>> filters = [zarr.Categorize(labels=labels,
            ...                            dtype=data.dtype,
            ...                            astype='u1')]
            >>> a = zarr.array(data, chunks=1000, filters=filters)
            >>> a[:]
            array(['female', 'male', 'female', ..., 'male', 'male', 'female'],
                  dtype='<U6')
            >>> v = a.view(dtype='u1', filters=[])
            >>> v.is_view
            True
            >>> v[:]
            array([1, 2, 1, ..., 2, 2, 1], dtype=uint8)

        Views can be used to modify data:

            >>> x = v[:]
            >>> x.sort()
            >>> v[:] = x
            >>> v[:]
            array([1, 1, 1, ..., 2, 2, 2], dtype=uint8)
            >>> a[:]
            array(['female', 'female', 'female', ..., 'male', 'male', 'male'],
                  dtype='<U6')

        View as a different dtype with the same item size:

            >>> data = np.random.randint(0, 2, size=10000, dtype='u1')
            >>> a = zarr.array(data, chunks=1000)
            >>> a[:]
            array([0, 0, 1, ..., 1, 0, 0], dtype=uint8)
            >>> v = a.view(dtype=bool)
            >>> v[:]
            array([False, False,  True, ...,  True, False, False])
            >>> np.all(a[:].view(dtype=bool) == v[:])
            True

        An array can be viewed with a dtype with a different item size, however
        some care is needed to adjust the shape and chunk shape so that chunk
        data is interpreted correctly:

            >>> data = np.arange(10000, dtype='u2')
            >>> a = zarr.array(data, chunks=1000)
            >>> a[:10]
            array([0, 1, 2, 3, 4, 5, 6, 7, 8, 9], dtype=uint16)
            >>> v = a.view(dtype='u1', shape=20000, chunks=2000)
            >>> v[:10]
            array([0, 0, 1, 0, 2, 0, 3, 0, 4, 0], dtype=uint8)
            >>> np.all(a[:].view('u1') == v[:])
            True

        Change fill value for uninitialized chunks:

            >>> a = zarr.full(10000, chunks=1000, fill_value=-1, dtype='i1')
            >>> a[:]
            array([-1, -1, -1, ..., -1, -1, -1], dtype=int8)
            >>> v = a.view(fill_value=42)
            >>> v[:]
            array([42, 42, 42, ..., 42, 42, 42], dtype=int8)

        Note that resizing or appending to views is not permitted:

            >>> a = zarr.empty(10000)
            >>> v = a.view()
            >>> try:
            ...     v.resize(20000)
            ... except PermissionError as e:
            ...     print(e)
            operation not permitted for views

        """

        store = self._store
        chunk_store = self._chunk_store
        path = self._path
        if read_only is None:
            read_only = self._read_only
        if synchronizer is None:
            synchronizer = self._synchronizer
        a = Array(store=store, path=path, chunk_store=chunk_store, read_only=read_only,
                  synchronizer=synchronizer, cache_metadata=True)
        a._is_view = True

        # allow override of some properties
        if dtype is None:
            dtype = self._dtype
        else:
            dtype = np.dtype(dtype)
            a._dtype = dtype
        if shape is None:
            shape = self._shape
        else:
            shape = normalize_shape(shape)
            a._shape = shape
        if chunks is not None:
            chunks = normalize_chunks(chunks, shape, dtype.itemsize)
            a._chunks = chunks
        if fill_value is not None:
            a._fill_value = fill_value
        if filters is not None:
            a._filters = filters

        return a

    def astype(self, dtype):
        """Returns a view that does on the fly type conversion of the underlying data.

        Parameters
        ----------
        dtype : string or dtype
            NumPy dtype.

        Notes
        -----
        This method returns a new Array object which is a view on the same
        underlying chunk data. Modifying any data via the view is currently
        not permitted and will result in an error. This is an experimental
        feature and its behavior is subject to change in the future.

        See Also
        --------
        Array.view

        Examples
        --------

        >>> import zarr
        >>> import numpy as np
        >>> data = np.arange(100, dtype=np.uint8)
        >>> a = zarr.array(data, chunks=10)
        >>> a[:]
        array([ 0,  1,  2,  3,  4,  5,  6,  7,  8,  9, 10, 11, 12, 13, 14, 15,
               16, 17, 18, 19, 20, 21, 22, 23, 24, 25, 26, 27, 28, 29, 30, 31,
               32, 33, 34, 35, 36, 37, 38, 39, 40, 41, 42, 43, 44, 45, 46, 47,
               48, 49, 50, 51, 52, 53, 54, 55, 56, 57, 58, 59, 60, 61, 62, 63,
               64, 65, 66, 67, 68, 69, 70, 71, 72, 73, 74, 75, 76, 77, 78, 79,
               80, 81, 82, 83, 84, 85, 86, 87, 88, 89, 90, 91, 92, 93, 94, 95,
               96, 97, 98, 99], dtype=uint8)
        >>> v = a.astype(np.float32)
        >>> v.is_view
        True
        >>> v[:]
        array([  0.,   1.,   2.,   3.,   4.,   5.,   6.,   7.,   8.,   9.,
                10.,  11.,  12.,  13.,  14.,  15.,  16.,  17.,  18.,  19.,
                20.,  21.,  22.,  23.,  24.,  25.,  26.,  27.,  28.,  29.,
                30.,  31.,  32.,  33.,  34.,  35.,  36.,  37.,  38.,  39.,
                40.,  41.,  42.,  43.,  44.,  45.,  46.,  47.,  48.,  49.,
                50.,  51.,  52.,  53.,  54.,  55.,  56.,  57.,  58.,  59.,
                60.,  61.,  62.,  63.,  64.,  65.,  66.,  67.,  68.,  69.,
                70.,  71.,  72.,  73.,  74.,  75.,  76.,  77.,  78.,  79.,
                80.,  81.,  82.,  83.,  84.,  85.,  86.,  87.,  88.,  89.,
                90.,  91.,  92.,  93.,  94.,  95.,  96.,  97.,  98.,  99.],
              dtype=float32)
        """

        dtype = np.dtype(dtype)

        filters = []
        if self._filters:
            filters.extend(self._filters)
        filters.insert(0, AsType(encode_dtype=self._dtype, decode_dtype=dtype))

        return self.view(filters=filters, dtype=dtype, read_only=True)<|MERGE_RESOLUTION|>--- conflicted
+++ resolved
@@ -203,15 +203,16 @@
         else:
 
             # decode and store metadata as instance members
-<<<<<<< HEAD
             if self._version == 2:
                 meta = decode_array_metadata(meta_bytes)
                 self._meta = meta
                 self._shape = meta["shape"]
+                self._chunks = meta["chunks"]
                 self._dtype = meta["dtype"]
-                self._chunks = meta["chunks"]
                 self._fill_value = meta["fill_value"]
                 self._order = meta["order"]
+                self._dimension_separator = meta.get('dimension_separator',
+                                                     '.')
             elif self._version == 3:
                 meta = decode_array_metadata_v3(meta_bytes)
                 self._meta = meta
@@ -220,16 +221,8 @@
                 self._dtype = meta["data_type"]
                 self._fill_value = meta["fill_value"]
                 self._order = meta["chunk_memory_layout"]
-=======
-            meta = decode_array_metadata(meta_bytes)
-            self._meta = meta
-            self._shape = meta['shape']
-            self._chunks = meta['chunks']
-            self._dtype = meta['dtype']
-            self._fill_value = meta['fill_value']
-            self._order = meta['order']
-            self._dimension_separator = meta.get('dimension_separator', '.')
->>>>>>> 11269a50
+                self._dimension_separator = meta.get('dimension_separator',
+                                                     '/')  # keep in v3?
 
             # setup compressor
             config = meta['compressor']
