import base64
import json
from collections.abc import Mapping

import numpy as np

from zarr.errors import MetadataError
from zarr.util import json_dumps, json_loads
import zarr.util

from typing import cast, Union, Any, List, Mapping as MappingType

ZARR_FORMAT = 2
ZARR_FORMAT_v3 = "3"

_v3_core_type = {
    "bool",
    "i1",
    "<i2",
    "<i4",
    "<i8",
    ">i2",
    ">i4",
    ">i8",
    "u1",
    "<u2",
    "<u4",
    "<u8",
    "<f2",
    "<f4",
    "<f8",
    ">f2",
    ">f4",
    ">f8",
}


def parse_metadata(s: Union[MappingType, str]) -> MappingType[str, Any]:

    # Here we allow that a store may return an already-parsed metadata object,
    # or a string of JSON that we will parse here. We allow for an already-parsed
    # object to accommodate a consolidated metadata store, where all the metadata for
    # all groups and arrays will already have been parsed from JSON.
    if isinstance(s, Mapping):
        # assume metadata has already been parsed into a mapping object
        meta = s
    else:
        # assume metadata needs to be parsed as JSON
        meta = json_loads(s)

    return meta


def decode_array_metadata_v3(s):
    meta = parse_metadata(s)

    # check metadata format
    # extract array metadata fields
    dtype = decode_dtype_v3(meta["data_type"])
    fill_value = decode_fill_value(meta["fill_value"], dtype)
    meta = dict(
        shape=tuple(meta["shape"]),
        chunk_grid=tuple(meta["chunk_grid"]["chunk_shape"]),
        data_type=dtype,
        compressor=meta["compressor"],
        fill_value=fill_value,
        chunk_memory_layout=meta["chunk_memory_layout"],
    )
    return meta


def decode_array_metadata(s: Union[MappingType, str]) -> MappingType[str, Any]:
    meta = parse_metadata(s)

    # check metadata format
    zarr_format = meta.get('zarr_format', None)
    if zarr_format != ZARR_FORMAT:
        raise MetadataError('unsupported zarr format: %s' % zarr_format)

    # extract array metadata fields
    try:
        dtype = decode_dtype(meta['dtype'])
        fill_value = decode_fill_value(meta['fill_value'], dtype)
        meta = dict(
            zarr_format=meta['zarr_format'],
            shape=tuple(meta['shape']),
            chunks=tuple(meta['chunks']),
            dtype=dtype,
            compressor=meta['compressor'],
            fill_value=fill_value,
            order=meta['order'],
            filters=meta['filters'],
        )
    except Exception as e:
        raise MetadataError("error decoding metadata") from e
    else:
        return meta


def encode_array_metadata(meta: MappingType[str, Any]) -> bytes:
    dtype = meta["dtype"]
    sdshape = ()
    if dtype.subdtype is not None:
        dtype, sdshape = dtype.subdtype
    meta = dict(
        zarr_format=ZARR_FORMAT,
        shape=meta["shape"] + sdshape,
        chunks=meta["chunks"],
        dtype=encode_dtype(dtype),
        compressor=meta["compressor"],
        fill_value=encode_fill_value(meta["fill_value"], dtype),
        order=meta["order"],
        filters=meta["filters"],
    )
    return json_dumps(meta)


def encode_array_metadata_v3(meta):
    dtype = meta['dtype']
    sdshape = ()
    if dtype.subdtype is not None:
        dtype, sdshape = dtype.subdtype
    meta = dict(
        zarr_format=ZARR_FORMAT,
        shape=meta['shape'] + sdshape,
        chunks=meta['chunks'],
        dtype=encode_dtype_v3(dtype),
        compressor=meta['compressor'],
        fill_value=encode_fill_value(meta['fill_value'], dtype),
        order=meta['order'],
    )
    return json_dumps(meta)


<<<<<<< HEAD
def encode_dtype_v3(d: np.dtype) -> str:
    s = encode_dtype(d)
    if s == "|b1":
        return "bool"
    assert s in _v3_core_type
    return s


def encode_dtype(d: np.dtype) -> str:
=======
def encode_dtype(d: np.dtype):
>>>>>>> 17728e86
    if d.fields is None:
        return d.str
    else:
        return d.descr


def _decode_dtype_descr(d) -> List[Any]:
    # need to convert list of lists to list of tuples
    if isinstance(d, list):
        # recurse to handle nested structures
        d = [(k[0], _decode_dtype_descr(k[1])) + tuple(k[2:]) for k in d]
    return d


def decode_dtype(d) -> np.dtype:
    d = _decode_dtype_descr(d)
    return np.dtype(d)


def decode_dtype_v3(d):
    assert d in _v3_core_type
    return np.dtype(d)


def decode_group_metadata_v3(s: Union[MappingType, str]) -> MappingType[str, Any]:
    return json.loads(s)


def decode_group_metadata(s):
    meta = parse_metadata(s)

    # check metadata format version
    zarr_format = meta.get('zarr_format', None)
    if zarr_format != ZARR_FORMAT:
        raise MetadataError('unsupported zarr format: %s' % zarr_format)

    meta = dict(zarr_format=zarr_format)
    return meta


# N.B., keep `meta` parameter as a placeholder for future
# noinspection PyUnusedLocal
def encode_group_metadata(meta=None) -> bytes:
    meta = dict(
        zarr_format=ZARR_FORMAT,
    )
    return json_dumps(meta)


def encode_group_metadata_v3(meta):
    return json_dumps(meta)


FLOAT_FILLS = {"NaN": np.nan, "Infinity": np.PINF, "-Infinity": np.NINF}


def decode_fill_value(v, dtype):
    # early out
    if v is None:
        return v
    if dtype.kind == 'f':
        if v == 'NaN':
            return np.nan
        elif v == 'Infinity':
            return np.PINF
        elif v == '-Infinity':
            return np.NINF
        else:
            return np.array(v, dtype=dtype)[()]
    elif dtype.kind in 'c':
        v = (decode_fill_value(v[0], dtype.type().real.dtype),
             decode_fill_value(v[1], dtype.type().imag.dtype))
        v = v[0] + 1j * v[1]
        return np.array(v, dtype=dtype)[()]
    elif dtype.kind == 'S':
        # noinspection PyBroadException
        try:
            v = base64.standard_b64decode(v)
        except Exception:
            # be lenient, allow for other values that may have been used before base64
            # encoding and may work as fill values, e.g., the number 0
            pass
        v = np.array(v, dtype=dtype)[()]
        return v
    elif dtype.kind == 'V':
        v = base64.standard_b64decode(v)
        v = np.array(v, dtype=dtype.str).view(dtype)[()]
        return v
    elif dtype.kind == 'U':
        # leave as-is
        return v
    else:
        return np.array(v, dtype=dtype)[()]


def encode_fill_value(v: Any, dtype: np.dtype) -> Any:
    # early out
    if v is None:
        return v
    if dtype.kind == 'f':
        if np.isnan(v):
            return 'NaN'
        elif np.isposinf(v):
            return 'Infinity'
        elif np.isneginf(v):
            return '-Infinity'
        else:
            return float(v)
    elif dtype.kind in 'ui':
        return int(v)
    elif dtype.kind == 'b':
        return bool(v)
    elif dtype.kind in 'c':
        c = cast(np.complex128, np.dtype(complex).type())
        v = (encode_fill_value(v.real, c.real.dtype),
             encode_fill_value(v.imag, c.imag.dtype))
        return v
    elif dtype.kind in 'SV':
        v = str(base64.standard_b64encode(v), 'ascii')
        return v
    elif dtype.kind == 'U':
        return v
    elif dtype.kind in 'mM':
        return int(v.view('i8'))
    else:
        return v<|MERGE_RESOLUTION|>--- conflicted
+++ resolved
@@ -132,7 +132,6 @@
     return json_dumps(meta)
 
 
-<<<<<<< HEAD
 def encode_dtype_v3(d: np.dtype) -> str:
     s = encode_dtype(d)
     if s == "|b1":
@@ -142,9 +141,6 @@
 
 
 def encode_dtype(d: np.dtype) -> str:
-=======
-def encode_dtype(d: np.dtype):
->>>>>>> 17728e86
     if d.fields is None:
         return d.str
     else:
