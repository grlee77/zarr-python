"""This module contains storage classes for use with Zarr arrays and groups.

Note that any object implementing the :class:`MutableMapping` interface from the
:mod:`collections` module in the Python standard library can be used as a Zarr
array store, as long as it accepts string (str) keys and bytes values.

In addition to the :class:`MutableMapping` interface, store classes may also implement
optional methods `listdir` (list members of a "directory") and `rmdir` (remove all
members of a "directory"). These methods should be implemented if the store class is
aware of the hierarchical organisation of resources within the store and can provide
efficient implementations. If these methods are not available, Zarr will fall back to
slower implementations that work via the :class:`MutableMapping` interface. Store
classes may also optionally implement a `rename` method (rename all members under a given
path) and a `getsize` method (return the size in bytes of a given value).

"""
import atexit
import errno
import glob
import multiprocessing
import operator
import os
import re
import shutil
import sys
import tempfile
import warnings
import zipfile
from collections import OrderedDict
from collections.abc import MutableMapping
from os import scandir
from pickle import PicklingError
from threading import Lock, RLock
from typing import Optional, Union, List, Tuple, Dict, Any
import uuid
import time

from numcodecs.compat import (
    ensure_bytes,
    ensure_text,
    ensure_contiguous_ndarray
)
from numcodecs.registry import codec_registry

from zarr.errors import (
    MetadataError,
    BadCompressorError,
    ContainsArrayError,
    ContainsGroupError,
    FSPathExistNotDir,
    ReadOnlyError,
)
from zarr.meta import encode_array_metadata, encode_group_metadata
from zarr.util import (buffer_size, json_loads, nolock, normalize_chunks,
                       normalize_dimension_separator,
                       normalize_dtype, normalize_fill_value, normalize_order,
                       normalize_shape, normalize_storage_path, retry_call)

from zarr._storage.absstore import ABSStore  # noqa: F401
from zarr._storage.store import (_listdir_from_keys,
                                 _path_to_prefix,
                                 _rename_from_keys,
                                 _rmdir_from_keys,
                                 array_meta_key,
                                 group_meta_key,
                                 attrs_key,
                                 BaseStore,
                                 Store)

__doctest_requires__ = {
    ('RedisStore', 'RedisStore.*'): ['redis'],
    ('MongoDBStore', 'MongoDBStore.*'): ['pymongo'],
    ('LRUStoreCache', 'LRUStoreCache.*'): ['s3fs'],
}


try:
    # noinspection PyUnresolvedReferences
    from zarr.codecs import Blosc
    default_compressor = Blosc()
except ImportError:  # pragma: no cover
    from zarr.codecs import Zlib
    default_compressor = Zlib()


Path = Union[str, bytes, None]
# allow MutableMapping for backwards compatibility
StoreLike = Union[BaseStore, MutableMapping]


def contains_array(store: StoreLike, path: Path = None) -> bool:
    """Return True if the store contains an array at the given logical path."""
    path = normalize_storage_path(path)
    prefix = _path_to_prefix(path)
    key = prefix + array_meta_key
    return key in store


def contains_group(store: StoreLike, path: Path = None) -> bool:
    """Return True if the store contains a group at the given logical path."""
    path = normalize_storage_path(path)
    prefix = _path_to_prefix(path)
    key = prefix + group_meta_key
    return key in store


def normalize_store_arg(store: Any, clobber=False, storage_options=None, mode="w") -> BaseStore:
    if store is None:
        return BaseStore._ensure_store(dict())
    elif isinstance(store, os.PathLike):
        store = os.fspath(store)
    if isinstance(store, str):
        mode = mode if clobber else "r"
        if "://" in store or "::" in store:
            return FSStore(store, mode=mode, **(storage_options or {}))
        elif storage_options:
            raise ValueError("storage_options passed with non-fsspec path")
        if store.endswith('.zip'):
            return ZipStore(store, mode=mode)
        elif store.endswith('.n5'):
            from zarr.n5 import N5Store
            return N5Store(store)
        else:
            return DirectoryStore(store)
    else:
        if not isinstance(store, BaseStore) and isinstance(store, MutableMapping):
            store = BaseStore._ensure_store(store)
        return store


def rmdir(store: StoreLike, path: Path = None):
    """Remove all items under the given path. If `store` provides a `rmdir` method,
    this will be called, otherwise will fall back to implementation via the
    `Store` interface."""
    path = normalize_storage_path(path)
    if hasattr(store, "rmdir") and store.is_erasable():  # type: ignore
        # pass through
        store.rmdir(path)  # type: ignore
    else:
        # slow version, delete one key at a time
        _rmdir_from_keys(store, path)


def rename(store: BaseStore, src_path: Path, dst_path: Path):
    """Rename all items under the given path. If `store` provides a `rename` method,
    this will be called, otherwise will fall back to implementation via the
    `Store` interface."""
    src_path = normalize_storage_path(src_path)
    dst_path = normalize_storage_path(dst_path)
    if hasattr(store, 'rename'):
        # pass through
        store.rename(src_path, dst_path)
    else:
        # slow version, delete one key at a time
        _rename_from_keys(store, src_path, dst_path)


def listdir(store: BaseStore, path: Path = None):
    """Obtain a directory listing for the given path. If `store` provides a `listdir`
    method, this will be called, otherwise will fall back to implementation via the
    `MutableMapping` interface."""
    path = normalize_storage_path(path)
    if hasattr(store, 'listdir'):
        # pass through
        return store.listdir(path)  # type: ignore
    else:
        # slow version, iterate through all keys
        warnings.warn(
            f"Store {store} has no `listdir` method. From zarr 2.9 onwards "
            "may want to inherit from `Store`.",
            stacklevel=2,
        )
        return _listdir_from_keys(store, path)


def getsize(store: BaseStore, path: Path = None) -> int:
    """Compute size of stored items for a given path. If `store` provides a `getsize`
    method, this will be called, otherwise will return -1."""
    path = normalize_storage_path(path)
    if hasattr(store, 'getsize'):
        # pass through
        return store.getsize(path)  # type: ignore
    elif isinstance(store, MutableMapping):
        # compute from size of values
        if path in store:
            v = store[path]
            size = buffer_size(v)
        else:
            members = listdir(store, path)
            prefix = _path_to_prefix(path)
            size = 0
            for k in members:
                try:
                    v = store[prefix + k]
                except KeyError:
                    pass
                else:
                    try:
                        size += buffer_size(v)
                    except TypeError:
                        return -1
        return size
    else:
        return -1


def _require_parent_group(
    path: Optional[str],
    store: StoreLike,
    chunk_store: Optional[StoreLike],
    overwrite: bool,
):
    # assume path is normalized
    if path:
        segments = path.split('/')
        for i in range(len(segments)):
            p = '/'.join(segments[:i])
            if contains_array(store, p):
                _init_group_metadata(store, path=p, chunk_store=chunk_store,
                                     overwrite=overwrite)
            elif not contains_group(store, p):
                _init_group_metadata(store, path=p, chunk_store=chunk_store)


def init_array(
    store: StoreLike,
    shape: Tuple[int, ...],
    chunks: Union[bool, int, Tuple[int, ...]] = True,
    dtype=None,
    compressor="default",
    fill_value=None,
    order: str = "C",
    overwrite: bool = False,
<<<<<<< HEAD
    path: Optional[Path] = None,
    chunk_store: Optional[StoreLike] = None,
=======
    path: Path = None,
    chunk_store: StoreLike = None,
>>>>>>> 5c71212c
    filters=None,
    object_codec=None,
    dimension_separator=None,
):
    """Initialize an array store with the given configuration. Note that this is a low-level
    function and there should be no need to call this directly from user code.

    Parameters
    ----------
    store : Store
        A mapping that supports string keys and bytes-like values.
    shape : int or tuple of ints
        Array shape.
    chunks : bool, int or tuple of ints, optional
        Chunk shape. If True, will be guessed from `shape` and `dtype`. If
        False, will be set to `shape`, i.e., single chunk for the whole array.
    dtype : string or dtype, optional
        NumPy dtype.
    compressor : Codec, optional
        Primary compressor.
    fill_value : object
        Default value to use for uninitialized portions of the array.
    order : {'C', 'F'}, optional
        Memory layout to be used within each chunk.
    overwrite : bool, optional
        If True, erase all data in `store` prior to initialisation.
    path : string, bytes, optional
        Path under which array is stored.
    chunk_store : Store, optional
        Separate storage for chunks. If not provided, `store` will be used
        for storage of both chunks and metadata.
    filters : sequence, optional
        Sequence of filters to use to encode chunk data prior to compression.
    object_codec : Codec, optional
        A codec to encode object arrays, only needed if dtype=object.
    dimension_separator : {'.', '/'}, optional
        Separator placed between the dimensions of a chunk.

    Examples
    --------
    Initialize an array store::

        >>> from zarr.storage import init_array, KVStore
        >>> store = KVStore(dict())
        >>> init_array(store, shape=(10000, 10000), chunks=(1000, 1000))
        >>> sorted(store.keys())
        ['.zarray']

    Array metadata is stored as JSON::

        >>> print(store['.zarray'].decode())
        {
            "chunks": [
                1000,
                1000
            ],
            "compressor": {
                "blocksize": 0,
                "clevel": 5,
                "cname": "lz4",
                "id": "blosc",
                "shuffle": 1
            },
            "dtype": "<f8",
            "fill_value": null,
            "filters": null,
            "order": "C",
            "shape": [
                10000,
                10000
            ],
            "zarr_format": 2
        }

    Initialize an array using a storage path::

        >>> store = KVStore(dict())
        >>> init_array(store, shape=100000000, chunks=1000000, dtype='i1', path='foo')
        >>> sorted(store.keys())
        ['.zgroup', 'foo/.zarray']
        >>> print(store['foo/.zarray'].decode())
        {
            "chunks": [
                1000000
            ],
            "compressor": {
                "blocksize": 0,
                "clevel": 5,
                "cname": "lz4",
                "id": "blosc",
                "shuffle": 1
            },
            "dtype": "|i1",
            "fill_value": null,
            "filters": null,
            "order": "C",
            "shape": [
                100000000
            ],
            "zarr_format": 2
        }

    Notes
    -----
    The initialisation process involves normalising all array metadata, encoding
    as JSON and storing under the '.zarray' key.

    """

    # normalize path
    path = normalize_storage_path(path)

    # ensure parent group initialized
    _require_parent_group(path, store=store, chunk_store=chunk_store, overwrite=overwrite)

    _init_array_metadata(store, shape=shape, chunks=chunks, dtype=dtype,
                         compressor=compressor, fill_value=fill_value,
                         order=order, overwrite=overwrite, path=path,
                         chunk_store=chunk_store, filters=filters,
                         object_codec=object_codec,
                         dimension_separator=dimension_separator)


def _init_array_metadata(
    store: StoreLike,
    shape,
    chunks=None,
    dtype=None,
    compressor="default",
    fill_value=None,
    order="C",
    overwrite=False,
    path: Optional[str] = None,
    chunk_store: Optional[StoreLike] = None,
    filters=None,
    object_codec=None,
    dimension_separator=None,
):

    # guard conditions
    if overwrite:
        # attempt to delete any pre-existing items in store
        rmdir(store, path)
        if chunk_store is not None:
            rmdir(chunk_store, path)
    elif contains_array(store, path):
        raise ContainsArrayError(path)
    elif contains_group(store, path):
        raise ContainsGroupError(path)

    # normalize metadata
    dtype, object_codec = normalize_dtype(dtype, object_codec)
    shape = normalize_shape(shape) + dtype.shape
    dtype = dtype.base
    chunks = normalize_chunks(chunks, shape, dtype.itemsize)
    order = normalize_order(order)
    fill_value = normalize_fill_value(fill_value, dtype)

    # optional array metadata
    if dimension_separator is None:
        dimension_separator = getattr(store, "_dimension_separator", None)
    dimension_separator = normalize_dimension_separator(dimension_separator)

    # compressor prep
    if shape == ():
        # no point in compressing a 0-dimensional array, only a single value
        compressor = None
    elif compressor == 'none':
        # compatibility
        compressor = None
    elif compressor == 'default':
        compressor = default_compressor

    # obtain compressor config
    compressor_config = None
    if compressor:
        try:
            compressor_config = compressor.get_config()
        except AttributeError as e:
            raise BadCompressorError(compressor) from e

    # obtain filters config
    if filters:
        filters_config = [f.get_config() for f in filters]
    else:
        filters_config = []

    # deal with object encoding
    if dtype.hasobject:
        if object_codec is None:
            if not filters:
                # there are no filters so we can be sure there is no object codec
                raise ValueError('missing object_codec for object array')
            else:
                # one of the filters may be an object codec, issue a warning rather
                # than raise an error to maintain backwards-compatibility
                warnings.warn('missing object_codec for object array; this will raise a '
                              'ValueError in version 3.0', FutureWarning)
        else:
            filters_config.insert(0, object_codec.get_config())
    elif object_codec is not None:
        warnings.warn('an object_codec is only needed for object arrays')

    # use null to indicate no filters
    if not filters_config:
        filters_config = None  # type: ignore

    # initialize metadata
    meta = dict(shape=shape, chunks=chunks, dtype=dtype,
                compressor=compressor_config, fill_value=fill_value,
                order=order, filters=filters_config,
                dimension_separator=dimension_separator)
    key = _path_to_prefix(path) + array_meta_key
    if hasattr(store, '_metadata_class'):
        store[key] = store._metadata_class.encode_array_metadata(meta)  # type: ignore
    else:
        store[key] = encode_array_metadata(meta)


# backwards compatibility
init_store = init_array


def init_group(
    store: StoreLike,
    overwrite: bool = False,
    path: Path = None,
    chunk_store: StoreLike = None,
):
    """Initialize a group store. Note that this is a low-level function and there should be no
    need to call this directly from user code.

    Parameters
    ----------
    store : Store
        A mapping that supports string keys and byte sequence values.
    overwrite : bool, optional
        If True, erase all data in `store` prior to initialisation.
    path : string, optional
        Path under which array is stored.
    chunk_store : Store, optional
        Separate storage for chunks. If not provided, `store` will be used
        for storage of both chunks and metadata.

    """

    # normalize path
    path = normalize_storage_path(path)

    # ensure parent group initialized
    _require_parent_group(path, store=store, chunk_store=chunk_store,
                          overwrite=overwrite)

    # initialise metadata
    _init_group_metadata(store=store, overwrite=overwrite, path=path,
                         chunk_store=chunk_store)


def _init_group_metadata(
    store: StoreLike,
    overwrite: Optional[bool] = False,
    path: Optional[str] = None,
    chunk_store: StoreLike = None,
):

    # guard conditions
    if overwrite:
        # attempt to delete any pre-existing items in store
        rmdir(store, path)
        if chunk_store is not None:
            rmdir(chunk_store, path)
    elif contains_array(store, path):
        raise ContainsArrayError(path)
    elif contains_group(store, path):
        raise ContainsGroupError(path)

    # initialize metadata
    # N.B., currently no metadata properties are needed, however there may
    # be in future
    meta = dict()  # type: ignore
    key = _path_to_prefix(path) + group_meta_key
    if hasattr(store, '_metadata_class'):
        store[key] = store._metadata_class.encode_group_metadata(meta)  # type: ignore
    else:
        store[key] = encode_group_metadata(meta)


def _dict_store_keys(d: Dict, prefix="", cls=dict):
    for k in d.keys():
        v = d[k]
        if isinstance(v, cls):
            for sk in _dict_store_keys(v, prefix + k + '/', cls):
                yield sk
        else:
            yield prefix + k


class KVStore(Store):
    """
    This provides a default implementation of a store interface around
    a mutable mapping, to avoid having to test stores for presence of methods.

    This, for most methods should just be a pass-through to the underlying KV
    store which is likely to expose a MuttableMapping interface,
    """

    def __init__(self, mutablemapping):
        self._mutable_mapping = mutablemapping

    def __getitem__(self, key):
        return self._mutable_mapping[key]

    def __setitem__(self, key, value):
        self._mutable_mapping[key] = value

    def __delitem__(self, key):
        del self._mutable_mapping[key]

    def get(self, key, default=None):
        return self._mutable_mapping.get(key, default)

    def values(self):
        return self._mutable_mapping.values()

    def __iter__(self):
        return iter(self._mutable_mapping)

    def __len__(self):
        return len(self._mutable_mapping)

    def __repr__(self):
        return f"<{self.__class__.__name__}: \n{repr(self._mutable_mapping)}\n at {hex(id(self))}>"

    def __eq__(self, other):
        if isinstance(other, KVStore):
            return self._mutable_mapping == other._mutable_mapping
        else:
            return NotImplemented


class MemoryStore(Store):
<<<<<<< HEAD
    """Store class that uses a hierarchy of :class:`KVStore` objects, thus all data
=======
    """Store class that uses a hierarchy of :class:`dict` objects, thus all data
>>>>>>> 5c71212c
    will be held in main memory.

    Examples
    --------
    This is the default class used when creating a group. E.g.::

        >>> import zarr
        >>> g = zarr.group()
        >>> type(g.store)
        <class 'zarr.storage.MemoryStore'>

    Note that the default class when creating an array is the built-in
    :class:`KVStore` class, i.e.::

        >>> z = zarr.zeros(100)
        >>> type(z.store)
        <class 'zarr.storage.KVStore'>

    Notes
    -----
    Safe to write in multiple threads.

    """

    def __init__(self, root=None, cls=dict, dimension_separator=None):
        if root is None:
            self.root = cls()
        else:
            self.root = root
        self.cls = cls
        self.write_mutex = Lock()
        self._dimension_separator = dimension_separator

    def __getstate__(self):
        return self.root, self.cls

    def __setstate__(self, state):
        root, cls = state
        self.__init__(root=root, cls=cls)

    def _get_parent(self, item: str):
        parent = self.root
        # split the item
        segments = item.split('/')
        # find the parent container
        for k in segments[:-1]:
            parent = parent[k]
            if not isinstance(parent, self.cls):
                raise KeyError(item)
        return parent, segments[-1]

    def _require_parent(self, item):
        parent = self.root
        # split the item
        segments = item.split('/')
        # require the parent container
        for k in segments[:-1]:
            try:
                parent = parent[k]
            except KeyError:
                parent[k] = self.cls()
                parent = parent[k]
            else:
                if not isinstance(parent, self.cls):
                    raise KeyError(item)
        return parent, segments[-1]

    def __getitem__(self, item: str):
        parent, key = self._get_parent(item)
        try:
            value = parent[key]
        except KeyError:
            raise KeyError(item)
        else:
            if isinstance(value, self.cls):
                raise KeyError(item)
            else:
                return value

    def __setitem__(self, item: str, value):
        with self.write_mutex:
            parent, key = self._require_parent(item)
            value = ensure_bytes(value)
            parent[key] = value

    def __delitem__(self, item: str):
        with self.write_mutex:
            parent, key = self._get_parent(item)
            try:
                del parent[key]
            except KeyError:
                raise KeyError(item)

    def __contains__(self, item: str):  # type: ignore[override]
        try:
            parent, key = self._get_parent(item)
            value = parent[key]
        except KeyError:
            return False
        else:
            return not isinstance(value, self.cls)

    def __eq__(self, other):
        return (
            isinstance(other, MemoryStore) and
            self.root == other.root and
            self.cls == other.cls
        )

    def keys(self):
        for k in _dict_store_keys(self.root, cls=self.cls):
            yield k

    def __iter__(self):
        return self.keys()

    def __len__(self) -> int:
        return sum(1 for _ in self.keys())

    def listdir(self, path: Path = None) -> List[str]:
        path = normalize_storage_path(path)
        if path:
            try:
                parent, key = self._get_parent(path)
                value = parent[key]
            except KeyError:
                return []
        else:
            value = self.root
        if isinstance(value, self.cls):
            return sorted(value.keys())
        else:
            return []

    def rename(self, src_path: Path, dst_path: Path):
        src_path = normalize_storage_path(src_path)
        dst_path = normalize_storage_path(dst_path)

        src_parent, src_key = self._get_parent(src_path)
        dst_parent, dst_key = self._require_parent(dst_path)

        dst_parent[dst_key] = src_parent.pop(src_key)

    def rmdir(self, path: Path = None):
        path = normalize_storage_path(path)
        if path:
            try:
                parent, key = self._get_parent(path)
                value = parent[key]
            except KeyError:
                return
            else:
                if isinstance(value, self.cls):
                    del parent[key]
        else:
            # clear out root
            self.root = self.cls()

    def getsize(self, path: Path = None):
        path = normalize_storage_path(path)

        # obtain value to return size of
        value = None
        if path:
            try:
                parent, key = self._get_parent(path)
                value = parent[key]
            except KeyError:
                pass
        else:
            value = self.root

        # obtain size of value
        if value is None:
            return 0

        elif isinstance(value, self.cls):
            # total size for directory
            size = 0
            for v in value.values():
                if not isinstance(v, self.cls):
                    size += buffer_size(v)
            return size

        else:
            return buffer_size(value)

    def clear(self):
        with self.write_mutex:
            self.root.clear()


class DictStore(MemoryStore):

    def __init__(self, *args, **kwargs):
        warnings.warn("DictStore has been renamed to MemoryStore in 2.4.0 and "
                      "will be removed in the future. Please use MemoryStore.",
                      DeprecationWarning,
                      stacklevel=2)
        super().__init__(*args, **kwargs)


class DirectoryStore(Store):
    """Storage class using directories and files on a standard file system.

    Parameters
    ----------
    path : string
        Location of directory to use as the root of the storage hierarchy.
    normalize_keys : bool, optional
        If True, all store keys will be normalized to use lower case characters
        (e.g. 'foo' and 'FOO' will be treated as equivalent). This can be
        useful to avoid potential discrepancies between case-senstive and
        case-insensitive file system. Default value is False.
    dimension_separator : {'.', '/'}, optional
        Separator placed between the dimensions of a chunk.

    Examples
    --------
    Store a single array::

        >>> import zarr
        >>> store = zarr.DirectoryStore('data/array.zarr')
        >>> z = zarr.zeros((10, 10), chunks=(5, 5), store=store, overwrite=True)
        >>> z[...] = 42

    Each chunk of the array is stored as a separate file on the file system,
    i.e.::

        >>> import os
        >>> sorted(os.listdir('data/array.zarr'))
        ['.zarray', '0.0', '0.1', '1.0', '1.1']

    Store a group::

        >>> store = zarr.DirectoryStore('data/group.zarr')
        >>> root = zarr.group(store=store, overwrite=True)
        >>> foo = root.create_group('foo')
        >>> bar = foo.zeros('bar', shape=(10, 10), chunks=(5, 5))
        >>> bar[...] = 42

    When storing a group, levels in the group hierarchy will correspond to
    directories on the file system, i.e.::

        >>> sorted(os.listdir('data/group.zarr'))
        ['.zgroup', 'foo']
        >>> sorted(os.listdir('data/group.zarr/foo'))
        ['.zgroup', 'bar']
        >>> sorted(os.listdir('data/group.zarr/foo/bar'))
        ['.zarray', '0.0', '0.1', '1.0', '1.1']

    Notes
    -----
    Atomic writes are used, which means that data are first written to a
    temporary file, then moved into place when the write is successfully
    completed. Files are only held open while they are being read or written and are
    closed immediately afterwards, so there is no need to manually close any files.

    Safe to write in multiple threads or processes.

    """

    def __init__(self, path, normalize_keys=False, dimension_separator=None):

        # guard conditions
        path = os.path.abspath(path)
        if os.path.exists(path) and not os.path.isdir(path):
            raise FSPathExistNotDir(path)

        self.path = path
        self.normalize_keys = normalize_keys
        self._dimension_separator = dimension_separator

    def _normalize_key(self, key):
        return key.lower() if self.normalize_keys else key

    def _fromfile(self, fn):
        """ Read data from a file

        Parameters
        ----------
        fn : str
            Filepath to open and read from.

        Notes
        -----
        Subclasses should overload this method to specify any custom
        file reading logic.
        """
        with open(fn, 'rb') as f:
            return f.read()

    def _tofile(self, a, fn):
        """ Write data to a file

        Parameters
        ----------
        a : array-like
            Data to write into the file.
        fn : str
            Filepath to open and write to.

        Notes
        -----
        Subclasses should overload this method to specify any custom
        file writing logic.
        """
        with open(fn, mode='wb') as f:
            f.write(a)

    def __getitem__(self, key):
        key = self._normalize_key(key)
        filepath = os.path.join(self.path, key)
        if os.path.isfile(filepath):
            return self._fromfile(filepath)
        else:
            raise KeyError(key)

    def __setitem__(self, key, value):
        key = self._normalize_key(key)

        # coerce to flat, contiguous array (ideally without copying)
        value = ensure_contiguous_ndarray(value)

        # destination path for key
        file_path = os.path.join(self.path, key)

        # ensure there is no directory in the way
        if os.path.isdir(file_path):
            shutil.rmtree(file_path)

        # ensure containing directory exists
        dir_path, file_name = os.path.split(file_path)
        if os.path.isfile(dir_path):
            raise KeyError(key)
        if not os.path.exists(dir_path):
            try:
                os.makedirs(dir_path)
            except OSError as e:
                if e.errno != errno.EEXIST:
                    raise KeyError(key)

        # write to temporary file
        # note we're not using tempfile.NamedTemporaryFile to avoid restrictive file permissions
        temp_name = file_name + '.' + uuid.uuid4().hex + '.partial'
        temp_path = os.path.join(dir_path, temp_name)
        try:
            self._tofile(value, temp_path)

            # move temporary file into place;
            # make several attempts at writing the temporary file to get past
            # potential antivirus file locking issues
            retry_call(os.replace, (temp_path, file_path), exceptions=(PermissionError,))

        finally:
            # clean up if temp file still exists for whatever reason
            if os.path.exists(temp_path):  # pragma: no cover
                os.remove(temp_path)

    def __delitem__(self, key):
        key = self._normalize_key(key)
        path = os.path.join(self.path, key)
        if os.path.isfile(path):
            os.remove(path)
        elif os.path.isdir(path):
            # include support for deleting directories, even though strictly
            # speaking these do not exist as keys in the store
            shutil.rmtree(path)
        else:
            raise KeyError(key)

    def __contains__(self, key):
        key = self._normalize_key(key)
        file_path = os.path.join(self.path, key)
        return os.path.isfile(file_path)

    def __eq__(self, other):
        return (
            isinstance(other, DirectoryStore) and
            self.path == other.path
        )

    def keys(self):
        if os.path.exists(self.path):
            yield from self._keys_fast(self.path)

    @staticmethod
    def _keys_fast(path, walker=os.walk):
        """

        Faster logic on platform where the separator is `/` and using
        `os.walk()` to decrease the number of stats.call.

        """
        it = iter(walker(path))
        d0, dirnames, filenames = next(it)
        if d0.endswith('/'):
            root_len = len(d0)
        else:
            root_len = len(d0)+1
        for f in filenames:
            yield f
        for dirpath, _, filenames in it:
            for f in filenames:
                yield dirpath[root_len:].replace('\\', '/')+'/'+f

    def __iter__(self):
        return self.keys()

    def __len__(self):
        return sum(1 for _ in self.keys())

    def dir_path(self, path=None):
        store_path = normalize_storage_path(path)
        dir_path = self.path
        if store_path:
            dir_path = os.path.join(dir_path, store_path)
        return dir_path

    def listdir(self, path=None):
        return self._dimension_separator == "/" and \
            self._nested_listdir(path) or self._flat_listdir(path)

    def _flat_listdir(self, path=None):
        dir_path = self.dir_path(path)
        if os.path.isdir(dir_path):
            return sorted(os.listdir(dir_path))
        else:
            return []

    def _nested_listdir(self, path=None):
        children = self._flat_listdir(path=path)
        if array_meta_key in children:
            # special handling of directories containing an array to map nested chunk
            # keys back to standard chunk keys
            new_children = []
            root_path = self.dir_path(path)
            for entry in children:
                entry_path = os.path.join(root_path, entry)
                if _prog_number.match(entry) and os.path.isdir(entry_path):
                    for dir_path, _, file_names in os.walk(entry_path):
                        for file_name in file_names:
                            file_path = os.path.join(dir_path, file_name)
                            rel_path = file_path.split(root_path + os.path.sep)[1]
                            new_children.append(rel_path.replace(os.path.sep, '.'))
                else:
                    new_children.append(entry)
            return sorted(new_children)
        else:
            return children

    def rename(self, src_path, dst_path):
        store_src_path = normalize_storage_path(src_path)
        store_dst_path = normalize_storage_path(dst_path)

        dir_path = self.path

        src_path = os.path.join(dir_path, store_src_path)
        dst_path = os.path.join(dir_path, store_dst_path)

        os.renames(src_path, dst_path)

    def rmdir(self, path=None):
        store_path = normalize_storage_path(path)
        dir_path = self.path
        if store_path:
            dir_path = os.path.join(dir_path, store_path)
        if os.path.isdir(dir_path):
            shutil.rmtree(dir_path)

    def getsize(self, path=None):
        store_path = normalize_storage_path(path)
        fs_path = self.path
        if store_path:
            fs_path = os.path.join(fs_path, store_path)
        if os.path.isfile(fs_path):
            return os.path.getsize(fs_path)
        elif os.path.isdir(fs_path):
            size = 0
            for child in scandir(fs_path):
                if child.is_file():
                    size += child.stat().st_size
            return size
        else:
            return 0

    def clear(self):
        shutil.rmtree(self.path)


def atexit_rmtree(path,
                  isdir=os.path.isdir,
                  rmtree=shutil.rmtree):  # pragma: no cover
    """Ensure directory removal at interpreter exit."""
    if isdir(path):
        rmtree(path)


# noinspection PyShadowingNames
def atexit_rmglob(path,
                  glob=glob.glob,
                  isdir=os.path.isdir,
                  isfile=os.path.isfile,
                  remove=os.remove,
                  rmtree=shutil.rmtree):  # pragma: no cover
    """Ensure removal of multiple files at interpreter exit."""
    for p in glob(path):
        if isfile(p):
            remove(p)
        elif isdir(p):
            rmtree(p)


class FSStore(Store):
    """Wraps an fsspec.FSMap to give access to arbitrary filesystems

    Requires that ``fsspec`` is installed, as well as any additional
    requirements for the protocol chosen.

    Parameters
    ----------
    url : str
        The destination to map. Should include protocol and path,
        like "s3://bucket/root"
    normalize_keys : bool
    key_separator : str
        public API for accessing dimension_separator. Never `None`
        See dimension_separator for more information.
    mode : str
        "w" for writable, "r" for read-only
    exceptions : list of Exception subclasses
        When accessing data, any of these exceptions will be treated
        as a missing key
    dimension_separator : {'.', '/'}, optional
        Separator placed between the dimensions of a chunk.
    storage_options : passed to the fsspec implementation
    """
    _array_meta_key = array_meta_key
    _group_meta_key = group_meta_key
    _attrs_key = attrs_key

    def __init__(self, url, normalize_keys=False, key_separator=None,
                 mode='w',
                 exceptions=(KeyError, PermissionError, IOError),
                 dimension_separator=None,
                 **storage_options):
        import fsspec
        self.normalize_keys = normalize_keys

        protocol, _ = fsspec.core.split_protocol(url)
        # set auto_mkdir to True for local file system
        if protocol in (None, "file") and not storage_options.get("auto_mkdir"):
            storage_options["auto_mkdir"] = True

        self.map = fsspec.get_mapper(url, **storage_options)
        self.fs = self.map.fs  # for direct operations
        self.path = self.fs._strip_protocol(url)
        self.mode = mode
        self.exceptions = exceptions
        # For backwards compatibility. Guaranteed to be non-None
        if key_separator is not None:
            dimension_separator = key_separator

        self.key_separator = dimension_separator
        if self.key_separator is None:
            self.key_separator = "."

        # Pass attributes to array creation
        self._dimension_separator = dimension_separator
        if self.fs.exists(self.path) and not self.fs.isdir(self.path):
            raise FSPathExistNotDir(url)

    def _normalize_key(self, key):
        key = normalize_storage_path(key).lstrip('/')
        if key:
            *bits, end = key.split('/')

            if end not in (self._array_meta_key, self._group_meta_key, self._attrs_key):
                end = end.replace('.', self.key_separator)
                key = '/'.join(bits + [end])

        return key.lower() if self.normalize_keys else key

    def getitems(self, keys, **kwargs):
        keys_transformed = [self._normalize_key(key) for key in keys]
        results = self.map.getitems(keys_transformed, on_error="omit")
        # The function calling this method may not recognize the transformed keys
        # So we send the values returned by self.map.getitems back into the original key space.
        return {keys[keys_transformed.index(rk)]: rv for rk, rv in results.items()}

    def __getitem__(self, key):
        key = self._normalize_key(key)
        try:
            return self.map[key]
        except self.exceptions as e:
            raise KeyError(key) from e

    def setitems(self, values):
        if self.mode == 'r':
            raise ReadOnlyError()
        values = {self._normalize_key(key): val for key, val in values.items()}
        self.map.setitems(values)

    def __setitem__(self, key, value):
        if self.mode == 'r':
            raise ReadOnlyError()
        key = self._normalize_key(key)
        path = self.dir_path(key)
        try:
            if self.fs.isdir(path):
                self.fs.rm(path, recursive=True)
            self.map[key] = value
            self.fs.invalidate_cache(self.fs._parent(path))
        except self.exceptions as e:
            raise KeyError(key) from e

    def __delitem__(self, key):
        if self.mode == 'r':
            raise ReadOnlyError()
        key = self._normalize_key(key)
        path = self.dir_path(key)
        if self.fs.isdir(path):
            self.fs.rm(path, recursive=True)
        else:
            del self.map[key]

    def delitems(self, keys):
        if self.mode == 'r':
            raise ReadOnlyError()
        # only remove the keys that exist in the store
        nkeys = [self._normalize_key(key) for key in keys if key in self]
        # rm errors if you pass an empty collection
        if len(nkeys) > 0:
            self.map.delitems(nkeys)

    def __contains__(self, key):
        key = self._normalize_key(key)
        return key in self.map

    def __eq__(self, other):
        return (type(self) == type(other) and self.map == other.map
                and self.mode == other.mode)

    def keys(self):
        return iter(self.map)

    def __iter__(self):
        return self.keys()

    def __len__(self):
        return len(list(self.keys()))

    def dir_path(self, path=None):
        store_path = normalize_storage_path(path)
        return self.map._key_to_str(store_path)

    def listdir(self, path=None):
        dir_path = self.dir_path(path)
        try:
            children = sorted(p.rstrip('/').rsplit('/', 1)[-1]
                              for p in self.fs.ls(dir_path, detail=False))
            if self.key_separator != "/":
                return children
            else:
                if self._array_meta_key in children:
                    # special handling of directories containing an array to map nested chunk
                    # keys back to standard chunk keys
                    new_children = []
                    root_path = self.dir_path(path)
                    for entry in children:
                        entry_path = os.path.join(root_path, entry)
                        if _prog_number.match(entry) and self.fs.isdir(entry_path):
                            for file_name in self.fs.find(entry_path):
                                file_path = os.path.join(dir_path, file_name)
                                rel_path = file_path.split(root_path)[1]
                                rel_path = rel_path.lstrip('/')
                                new_children.append(rel_path.replace('/', '.'))
                        else:
                            new_children.append(entry)
                    return sorted(new_children)
                else:
                    return children
        except IOError:
            return []

    def rmdir(self, path=None):
        if self.mode == 'r':
            raise ReadOnlyError()
        store_path = self.dir_path(path)
        if self.fs.isdir(store_path):
            self.fs.rm(store_path, recursive=True)

    def getsize(self, path=None):
        store_path = self.dir_path(path)
        return self.fs.du(store_path, True, True)

    def clear(self):
        if self.mode == 'r':
            raise ReadOnlyError()
        self.map.clear()


class TempStore(DirectoryStore):
    """Directory store using a temporary directory for storage.

    Parameters
    ----------
    suffix : string, optional
        Suffix for the temporary directory name.
    prefix : string, optional
        Prefix for the temporary directory name.
    dir : string, optional
        Path to parent directory in which to create temporary directory.
    normalize_keys : bool, optional
        If True, all store keys will be normalized to use lower case characters
        (e.g. 'foo' and 'FOO' will be treated as equivalent). This can be
        useful to avoid potential discrepancies between case-senstive and
        case-insensitive file system. Default value is False.
    dimension_separator : {'.', '/'}, optional
        Separator placed between the dimensions of a chunk.
    """

    # noinspection PyShadowingBuiltins
    def __init__(self, suffix='', prefix='zarr', dir=None, normalize_keys=False,
                 dimension_separator=None):
        path = tempfile.mkdtemp(suffix=suffix, prefix=prefix, dir=dir)
        atexit.register(atexit_rmtree, path)
        super().__init__(path, normalize_keys=normalize_keys)


_prog_ckey = re.compile(r'^(\d+)(\.\d+)+$')
_prog_number = re.compile(r'^\d+$')


class NestedDirectoryStore(DirectoryStore):
    """Storage class using directories and files on a standard file system, with
    special handling for chunk keys so that chunk files for multidimensional
    arrays are stored in a nested directory tree.

    Parameters
    ----------
    path : string
        Location of directory to use as the root of the storage hierarchy.
    normalize_keys : bool, optional
        If True, all store keys will be normalized to use lower case characters
        (e.g. 'foo' and 'FOO' will be treated as equivalent). This can be
        useful to avoid potential discrepancies between case-senstive and
        case-insensitive file system. Default value is False.
    dimension_separator : {'/'}, optional
        Separator placed between the dimensions of a chunk.
        Only supports "/" unlike other implementations.

    Examples
    --------
    Store a single array::

        >>> import zarr
        >>> store = zarr.NestedDirectoryStore('data/array.zarr')
        >>> z = zarr.zeros((10, 10), chunks=(5, 5), store=store, overwrite=True)
        >>> z[...] = 42

    Each chunk of the array is stored as a separate file on the file system,
    note the multiple directory levels used for the chunk files::

        >>> import os
        >>> sorted(os.listdir('data/array.zarr'))
        ['.zarray', '0', '1']
        >>> sorted(os.listdir('data/array.zarr/0'))
        ['0', '1']
        >>> sorted(os.listdir('data/array.zarr/1'))
        ['0', '1']

    Store a group::

        >>> store = zarr.NestedDirectoryStore('data/group.zarr')
        >>> root = zarr.group(store=store, overwrite=True)
        >>> foo = root.create_group('foo')
        >>> bar = foo.zeros('bar', shape=(10, 10), chunks=(5, 5))
        >>> bar[...] = 42

    When storing a group, levels in the group hierarchy will correspond to
    directories on the file system, i.e.::

        >>> sorted(os.listdir('data/group.zarr'))
        ['.zgroup', 'foo']
        >>> sorted(os.listdir('data/group.zarr/foo'))
        ['.zgroup', 'bar']
        >>> sorted(os.listdir('data/group.zarr/foo/bar'))
        ['.zarray', '0', '1']
        >>> sorted(os.listdir('data/group.zarr/foo/bar/0'))
        ['0', '1']
        >>> sorted(os.listdir('data/group.zarr/foo/bar/1'))
        ['0', '1']

    Notes
    -----
    The :class:`DirectoryStore` class stores all chunk files for an array
    together in a single directory. On some file systems, the potentially large
    number of files in a single directory can cause performance issues. The
    :class:`NestedDirectoryStore` class provides an alternative where chunk
    files for multidimensional arrays will be organised into a directory
    hierarchy, thus reducing the number of files in any one directory.

    Safe to write in multiple threads or processes.

    """

    def __init__(self, path, normalize_keys=False, dimension_separator="/"):
        super().__init__(path, normalize_keys=normalize_keys)
        if dimension_separator is None:
            dimension_separator = "/"
        elif dimension_separator != "/":
            raise ValueError(
                "NestedDirectoryStore only supports '/' as dimension_separator")
        self._dimension_separator = dimension_separator

    def __eq__(self, other):
        return (
            isinstance(other, NestedDirectoryStore) and
            self.path == other.path
        )


# noinspection PyPep8Naming
class ZipStore(Store):
    """Storage class using a Zip file.

    Parameters
    ----------
    path : string
        Location of file.
    compression : integer, optional
        Compression method to use when writing to the archive.
    allowZip64 : bool, optional
        If True (the default) will create ZIP files that use the ZIP64
        extensions when the zipfile is larger than 2 GiB. If False
        will raise an exception when the ZIP file would require ZIP64
        extensions.
    mode : string, optional
        One of 'r' to read an existing file, 'w' to truncate and write a new
        file, 'a' to append to an existing file, or 'x' to exclusively create
        and write a new file.
    dimension_separator : {'.', '/'}, optional
        Separator placed between the dimensions of a chunk.

    Examples
    --------
    Store a single array::

        >>> import zarr
        >>> store = zarr.ZipStore('data/array.zip', mode='w')
        >>> z = zarr.zeros((10, 10), chunks=(5, 5), store=store)
        >>> z[...] = 42
        >>> store.close()  # don't forget to call this when you're done

    Store a group::

        >>> store = zarr.ZipStore('data/group.zip', mode='w')
        >>> root = zarr.group(store=store)
        >>> foo = root.create_group('foo')
        >>> bar = foo.zeros('bar', shape=(10, 10), chunks=(5, 5))
        >>> bar[...] = 42
        >>> store.close()  # don't forget to call this when you're done

    After modifying a ZipStore, the ``close()`` method must be called, otherwise
    essential data will not be written to the underlying Zip file. The ZipStore
    class also supports the context manager protocol, which ensures the ``close()``
    method is called on leaving the context, e.g.::

        >>> with zarr.ZipStore('data/array.zip', mode='w') as store:
        ...     z = zarr.zeros((10, 10), chunks=(5, 5), store=store)
        ...     z[...] = 42
        ...     # no need to call store.close()

    Notes
    -----
    Each chunk of an array is stored as a separate entry in the Zip file. Note
    that Zip files do not provide any way to remove or replace existing entries.
    If an attempt is made to replace an entry, then a warning is generated by
    the Python standard library about a duplicate Zip file entry. This can be
    triggered if you attempt to write data to a Zarr array more than once,
    e.g.::

        >>> store = zarr.ZipStore('data/example.zip', mode='w')
        >>> z = zarr.zeros(100, chunks=10, store=store)
        >>> # first write OK
        ... z[...] = 42
        >>> # second write generates warnings
        ... z[...] = 42  # doctest: +SKIP
        >>> store.close()

    This can also happen in a more subtle situation, where data are written only
    once to a Zarr array, but the write operations are not aligned with chunk
    boundaries, e.g.::

        >>> store = zarr.ZipStore('data/example.zip', mode='w')
        >>> z = zarr.zeros(100, chunks=10, store=store)
        >>> z[5:15] = 42
        >>> # write overlaps chunk previously written, generates warnings
        ... z[15:25] = 42  # doctest: +SKIP

    To avoid creating duplicate entries, only write data once, and align writes
    with chunk boundaries. This alignment is done automatically if you call
    ``z[...] = ...`` or create an array from existing data via :func:`zarr.array`.

    Alternatively, use a :class:`DirectoryStore` when writing the data, then
    manually Zip the directory and use the Zip file for subsequent reads.
    Take note that the files in the Zip file must be relative to the root of the
    Zarr archive. You may find it easier to create such a Zip file with ``7z``, e.g.::

        7z a -tzip archive.zarr.zip archive.zarr/.

    Safe to write in multiple threads but not in multiple processes.

    """

    _erasable = False

    def __init__(self, path, compression=zipfile.ZIP_STORED, allowZip64=True, mode='a',
                 dimension_separator=None):

        # store properties
        path = os.path.abspath(path)
        self.path = path
        self.compression = compression
        self.allowZip64 = allowZip64
        self.mode = mode
        self._dimension_separator = dimension_separator

        # Current understanding is that zipfile module in stdlib is not thread-safe,
        # and so locking is required for both read and write. However, this has not
        # been investigated in detail, perhaps no lock is needed if mode='r'.
        self.mutex = RLock()

        # open zip file
        self.zf = zipfile.ZipFile(path, mode=mode, compression=compression,
                                  allowZip64=allowZip64)

    def __getstate__(self):
        self.flush()
        return self.path, self.compression, self.allowZip64, self.mode

    def __setstate__(self, state):
        path, compression, allowZip64, mode = state
        # if initially opened with mode 'w' or 'x', re-open in mode 'a' so file doesn't
        # get clobbered
        if mode in 'wx':
            mode = 'a'
        self.__init__(path=path, compression=compression, allowZip64=allowZip64,
                      mode=mode)

    def close(self):
        """Closes the underlying zip file, ensuring all records are written."""
        with self.mutex:
            self.zf.close()

    def flush(self):
        """Closes the underlying zip file, ensuring all records are written,
        then re-opens the file for further modifications."""
        if self.mode != 'r':
            with self.mutex:
                self.zf.close()
                # N.B., re-open with mode 'a' regardless of initial mode so we don't wipe
                # what's been written
                self.zf = zipfile.ZipFile(self.path, mode='a',
                                          compression=self.compression,
                                          allowZip64=self.allowZip64)

    def __enter__(self):
        return self

    def __exit__(self, *args):
        self.close()

    def __getitem__(self, key):
        with self.mutex:
            with self.zf.open(key) as f:  # will raise KeyError
                return f.read()

    def __setitem__(self, key, value):
        if self.mode == 'r':
            raise ReadOnlyError()
        value = ensure_contiguous_ndarray(value)
        with self.mutex:
            # writestr(key, value) writes with default permissions from
            # zipfile (600) that are too restrictive, build ZipInfo for
            # the key to work around limitation
            keyinfo = zipfile.ZipInfo(filename=key,
                                      date_time=time.localtime(time.time())[:6])
            keyinfo.compress_type = self.compression
            if keyinfo.filename[-1] == os.sep:
                keyinfo.external_attr = 0o40775 << 16   # drwxrwxr-x
                keyinfo.external_attr |= 0x10           # MS-DOS directory flag
            else:
                keyinfo.external_attr = 0o644 << 16     # ?rw-r--r--

            self.zf.writestr(keyinfo, value)

    def __delitem__(self, key):
        raise NotImplementedError

    def __eq__(self, other):
        return (
            isinstance(other, ZipStore) and
            self.path == other.path and
            self.compression == other.compression and
            self.allowZip64 == other.allowZip64
        )

    def keylist(self):
        with self.mutex:
            return sorted(self.zf.namelist())

    def keys(self):
        for key in self.keylist():
            yield key

    def __iter__(self):
        return self.keys()

    def __len__(self):
        return sum(1 for _ in self.keys())

    def __contains__(self, key):
        try:
            with self.mutex:
                self.zf.getinfo(key)
        except KeyError:
            return False
        else:
            return True

    def listdir(self, path=None):
        path = normalize_storage_path(path)
        return _listdir_from_keys(self, path)

    def getsize(self, path=None):
        path = normalize_storage_path(path)
        with self.mutex:
            children = self.listdir(path)
            if children:
                size = 0
                for child in children:
                    if path:
                        name = path + '/' + child
                    else:
                        name = child
                    try:
                        info = self.zf.getinfo(name)
                    except KeyError:
                        pass
                    else:
                        size += info.compress_size
                return size
            elif path:
                try:
                    info = self.zf.getinfo(path)
                    return info.compress_size
                except KeyError:
                    return 0
            else:
                return 0

    def clear(self):
        if self.mode == 'r':
            raise ReadOnlyError()
        with self.mutex:
            self.close()
            os.remove(self.path)
            self.zf = zipfile.ZipFile(self.path, mode=self.mode,
                                      compression=self.compression,
                                      allowZip64=self.allowZip64)


def migrate_1to2(store):
    """Migrate array metadata in `store` from Zarr format version 1 to
    version 2.

    Parameters
    ----------
    store : Store
        Store to be migrated.

    Notes
    -----
    Version 1 did not support hierarchies, so this migration function will
    look for a single array in `store` and migrate the array metadata to
    version 2.

    """

    # migrate metadata
    from zarr import meta_v1
    meta = meta_v1.decode_metadata(store['meta'])
    del store['meta']

    # add empty filters
    meta['filters'] = None

    # migration compression metadata
    compression = meta['compression']
    if compression is None or compression == 'none':
        compressor_config = None
    else:
        compression_opts = meta['compression_opts']
        codec_cls = codec_registry[compression]
        if isinstance(compression_opts, dict):
            compressor = codec_cls(**compression_opts)
        else:
            compressor = codec_cls(compression_opts)
        compressor_config = compressor.get_config()
    meta['compressor'] = compressor_config
    del meta['compression']
    del meta['compression_opts']

    # store migrated metadata
    if hasattr(store, '_metadata_class'):
        store[array_meta_key] = store._metadata_class.encode_array_metadata(meta)
    else:
        store[array_meta_key] = encode_array_metadata(meta)

    # migrate user attributes
    store[attrs_key] = store['attrs']
    del store['attrs']


# noinspection PyShadowingBuiltins
class DBMStore(Store):
    """Storage class using a DBM-style database.

    Parameters
    ----------
    path : string
        Location of database file.
    flag : string, optional
        Flags for opening the database file.
    mode : int
        File mode used if a new file is created.
    open : function, optional
        Function to open the database file. If not provided, :func:`dbm.open` will be
        used on Python 3, and :func:`anydbm.open` will be used on Python 2.
    write_lock: bool, optional
        Use a lock to prevent concurrent writes from multiple threads (True by default).
    dimension_separator : {'.', '/'}, optional
        Separator placed between the dimensions of a chunk.e
    **open_kwargs
        Keyword arguments to pass the `open` function.

    Examples
    --------
    Store a single array::

        >>> import zarr
        >>> store = zarr.DBMStore('data/array.db')
        >>> z = zarr.zeros((10, 10), chunks=(5, 5), store=store, overwrite=True)
        >>> z[...] = 42
        >>> store.close()  # don't forget to call this when you're done

    Store a group::

        >>> store = zarr.DBMStore('data/group.db')
        >>> root = zarr.group(store=store, overwrite=True)
        >>> foo = root.create_group('foo')
        >>> bar = foo.zeros('bar', shape=(10, 10), chunks=(5, 5))
        >>> bar[...] = 42
        >>> store.close()  # don't forget to call this when you're done

    After modifying a DBMStore, the ``close()`` method must be called, otherwise
    essential data may not be written to the underlying database file. The
    DBMStore class also supports the context manager protocol, which ensures the
    ``close()`` method is called on leaving the context, e.g.::

        >>> with zarr.DBMStore('data/array.db') as store:
        ...     z = zarr.zeros((10, 10), chunks=(5, 5), store=store, overwrite=True)
        ...     z[...] = 42
        ...     # no need to call store.close()

    A different database library can be used by passing a different function to
    the `open` parameter. For example, if the `bsddb3
    <https://www.jcea.es/programacion/pybsddb.htm>`_ package is installed, a
    Berkeley DB database can be used::

        >>> import bsddb3
        >>> store = zarr.DBMStore('data/array.bdb', open=bsddb3.btopen)
        >>> z = zarr.zeros((10, 10), chunks=(5, 5), store=store, overwrite=True)
        >>> z[...] = 42
        >>> store.close()

    Notes
    -----
    Please note that, by default, this class will use the Python standard
    library `dbm.open` function to open the database file (or `anydbm.open` on
    Python 2). There are up to three different implementations of DBM-style
    databases available in any Python installation, and which one is used may
    vary from one system to another.  Database file formats are not compatible
    between these different implementations.  Also, some implementations are
    more efficient than others. In particular, the "dumb" implementation will be
    the fall-back on many systems, and has very poor performance for some usage
    scenarios. If you want to ensure a specific implementation is used, pass the
    corresponding open function, e.g., `dbm.gnu.open` to use the GNU DBM
    library.

    Safe to write in multiple threads. May be safe to write in multiple processes,
    depending on which DBM implementation is being used, although this has not been
    tested.

    """

    def __init__(self, path, flag='c', mode=0o666, open=None, write_lock=True,
                 dimension_separator=None,
                 **open_kwargs):
        if open is None:
            import dbm
            open = dbm.open
        path = os.path.abspath(path)
        # noinspection PyArgumentList
        self.db = open(path, flag, mode, **open_kwargs)
        self.path = path
        self.flag = flag
        self.mode = mode
        self.open = open
        self.write_lock = write_lock
        if write_lock:
            # This may not be required as some dbm implementations manage their own
            # locks, but err on the side of caution.
            self.write_mutex = Lock()
        else:
            self.write_mutex = nolock
        self.open_kwargs = open_kwargs
        self._dimension_separator = dimension_separator

    def __getstate__(self):
        try:
            self.flush()  # needed for ndbm
        except Exception:
            # flush may fail if db has already been closed
            pass
        return (self.path, self.flag, self.mode, self.open, self.write_lock,
                self.open_kwargs)

    def __setstate__(self, state):
        path, flag, mode, open, write_lock, open_kws = state
        if flag[0] == 'n':
            flag = 'c' + flag[1:]  # don't clobber an existing database
        self.__init__(path=path, flag=flag, mode=mode, open=open,
                      write_lock=write_lock, **open_kws)

    def close(self):
        """Closes the underlying database file."""
        if hasattr(self.db, 'close'):
            with self.write_mutex:
                self.db.close()

    def flush(self):
        """Synchronizes data to the underlying database file."""
        if self.flag[0] != 'r':
            with self.write_mutex:
                if hasattr(self.db, 'sync'):
                    self.db.sync()
                else:  # pragma: no cover
                    # we don't cover this branch anymore as ndbm (oracle) is not packaged
                    # by conda-forge on non-mac OS:
                    # https://github.com/conda-forge/staged-recipes/issues/4476
                    # fall-back, close and re-open, needed for ndbm
                    flag = self.flag
                    if flag[0] == 'n':
                        flag = 'c' + flag[1:]  # don't clobber an existing database
                    self.db.close()
                    # noinspection PyArgumentList
                    self.db = self.open(self.path, flag, self.mode, **self.open_kwargs)

    def __enter__(self):
        return self

    def __exit__(self, *args):
        self.close()

    def __getitem__(self, key):
        if isinstance(key, str):
            key = key.encode("ascii")
        return self.db[key]

    def __setitem__(self, key, value):
        if isinstance(key, str):
            key = key.encode("ascii")
        value = ensure_bytes(value)
        with self.write_mutex:
            self.db[key] = value

    def __delitem__(self, key):
        if isinstance(key, str):
            key = key.encode("ascii")
        with self.write_mutex:
            del self.db[key]

    def __eq__(self, other):
        return (
            isinstance(other, DBMStore) and
            self.path == other.path and
            # allow flag and mode to differ
            self.open == other.open and
            self.open_kwargs == other.open_kwargs
        )

    def keys(self):
        return (ensure_text(k, "ascii") for k in iter(self.db.keys()))

    def __iter__(self):
        return self.keys()

    def __len__(self):
        return sum(1 for _ in self.keys())

    def __contains__(self, key):
        if isinstance(key, str):
            key = key.encode("ascii")
        return key in self.db


class LMDBStore(Store):
    """Storage class using LMDB. Requires the `lmdb <http://lmdb.readthedocs.io/>`_
    package to be installed.


    Parameters
    ----------
    path : string
        Location of database file.
    buffers : bool, optional
        If True (default) use support for buffers, which should increase performance by
        reducing memory copies.
    dimension_separator : {'.', '/'}, optional
        Separator placed between the dimensions of a chunk.
    **kwargs
        Keyword arguments passed through to the `lmdb.open` function.

    Examples
    --------
    Store a single array::

        >>> import zarr
        >>> store = zarr.LMDBStore('data/array.mdb')
        >>> z = zarr.zeros((10, 10), chunks=(5, 5), store=store, overwrite=True)
        >>> z[...] = 42
        >>> store.close()  # don't forget to call this when you're done

    Store a group::

        >>> store = zarr.LMDBStore('data/group.mdb')
        >>> root = zarr.group(store=store, overwrite=True)
        >>> foo = root.create_group('foo')
        >>> bar = foo.zeros('bar', shape=(10, 10), chunks=(5, 5))
        >>> bar[...] = 42
        >>> store.close()  # don't forget to call this when you're done

    After modifying a DBMStore, the ``close()`` method must be called, otherwise
    essential data may not be written to the underlying database file. The
    DBMStore class also supports the context manager protocol, which ensures the
    ``close()`` method is called on leaving the context, e.g.::

        >>> with zarr.LMDBStore('data/array.mdb') as store:
        ...     z = zarr.zeros((10, 10), chunks=(5, 5), store=store, overwrite=True)
        ...     z[...] = 42
        ...     # no need to call store.close()

    Notes
    -----
    By default writes are not immediately flushed to disk to increase performance. You
    can ensure data are flushed to disk by calling the ``flush()`` or ``close()`` methods.

    Should be safe to write in multiple threads or processes due to the synchronization
    support within LMDB, although writing from multiple processes has not been tested.

    """

    def __init__(self, path, buffers=True, dimension_separator=None, **kwargs):
        import lmdb

        # set default memory map size to something larger than the lmdb default, which is
        # very likely to be too small for any moderate array (logic copied from zict)
        map_size = (2**40 if sys.maxsize >= 2**32 else 2**28)
        kwargs.setdefault('map_size', map_size)

        # don't initialize buffers to zero by default, shouldn't be necessary
        kwargs.setdefault('meminit', False)

        # decide whether to use the writemap option based on the operating system's
        # support for sparse files - writemap requires sparse file support otherwise
        # the whole# `map_size` may be reserved up front on disk (logic copied from zict)
        writemap = sys.platform.startswith('linux')
        kwargs.setdefault('writemap', writemap)

        # decide options for when data are flushed to disk - choose to delay syncing
        # data to filesystem, otherwise pay a large performance penalty (zict also does
        # this)
        kwargs.setdefault('metasync', False)
        kwargs.setdefault('sync', False)
        kwargs.setdefault('map_async', False)

        # set default option for number of cached transactions
        max_spare_txns = multiprocessing.cpu_count()
        kwargs.setdefault('max_spare_txns', max_spare_txns)

        # normalize path
        path = os.path.abspath(path)

        # open database
        self.db = lmdb.open(path, **kwargs)

        # store properties
        self.buffers = buffers
        self.path = path
        self.kwargs = kwargs
        self._dimension_separator = dimension_separator

    def __getstate__(self):
        try:
            self.flush()  # just in case
        except Exception:
            # flush may fail if db has already been closed
            pass
        return self.path, self.buffers, self.kwargs

    def __setstate__(self, state):
        path, buffers, kwargs = state
        self.__init__(path=path, buffers=buffers, **kwargs)

    def close(self):
        """Closes the underlying database."""
        self.db.close()

    def flush(self):
        """Synchronizes data to the file system."""
        self.db.sync()

    def __enter__(self):
        return self

    def __exit__(self, *args):
        self.close()

    def __getitem__(self, key):
        if isinstance(key, str):
            key = key.encode("ascii")
        # use the buffers option, should avoid a memory copy
        with self.db.begin(buffers=self.buffers) as txn:
            value = txn.get(key)
        if value is None:
            raise KeyError(key)
        return value

    def __setitem__(self, key, value):
        if isinstance(key, str):
            key = key.encode("ascii")
        with self.db.begin(write=True, buffers=self.buffers) as txn:
            txn.put(key, value)

    def __delitem__(self, key):
        if isinstance(key, str):
            key = key.encode("ascii")
        with self.db.begin(write=True) as txn:
            if not txn.delete(key):
                raise KeyError(key)

    def __contains__(self, key):
        if isinstance(key, str):
            key = key.encode("ascii")
        with self.db.begin(buffers=self.buffers) as txn:
            with txn.cursor() as cursor:
                return cursor.set_key(key)

    def items(self):
        with self.db.begin(buffers=self.buffers) as txn:
            with txn.cursor() as cursor:
                for k, v in cursor.iternext(keys=True, values=True):
                    yield ensure_text(k, "ascii"), v

    def keys(self):
        with self.db.begin(buffers=self.buffers) as txn:
            with txn.cursor() as cursor:
                for k in cursor.iternext(keys=True, values=False):
                    yield ensure_text(k, "ascii")

    def values(self):
        with self.db.begin(buffers=self.buffers) as txn:
            with txn.cursor() as cursor:
                for v in cursor.iternext(keys=False, values=True):
                    yield v

    def __iter__(self):
        return self.keys()

    def __len__(self):
        return self.db.stat()['entries']


class LRUStoreCache(Store):
    """Storage class that implements a least-recently-used (LRU) cache layer over
    some other store. Intended primarily for use with stores that can be slow to
    access, e.g., remote stores that require network communication to store and
    retrieve data.

    Parameters
    ----------
    store : Store
        The store containing the actual data to be cached.
    max_size : int
        The maximum size that the cache may grow to, in number of bytes. Provide `None`
        if you would like the cache to have unlimited size.

    Examples
    --------
    The example below wraps an S3 store with an LRU cache::

        >>> import s3fs
        >>> import zarr
        >>> s3 = s3fs.S3FileSystem(anon=True, client_kwargs=dict(region_name='eu-west-2'))
        >>> store = s3fs.S3Map(root='zarr-demo/store', s3=s3, check=False)
        >>> cache = zarr.LRUStoreCache(store, max_size=2**28)
        >>> root = zarr.group(store=cache)  # doctest: +REMOTE_DATA
        >>> z = root['foo/bar/baz']  # doctest: +REMOTE_DATA
        >>> from timeit import timeit
        >>> # first data access is relatively slow, retrieved from store
        ... timeit('print(z[:].tostring())', number=1, globals=globals())  # doctest: +SKIP
        b'Hello from the cloud!'
        0.1081731989979744
        >>> # second data access is faster, uses cache
        ... timeit('print(z[:].tostring())', number=1, globals=globals())  # doctest: +SKIP
        b'Hello from the cloud!'
        0.0009490990014455747

    """

<<<<<<< HEAD
    def __init__(self, store: StoreLike, max_size: int):
        self._store: BaseStore = Store._ensure_store(store)
=======
    def __init__(self, store: Store, max_size: int):
        self._store = Store._ensure_store(store)
>>>>>>> 5c71212c
        self._max_size = max_size
        self._current_size = 0
        self._keys_cache = None
        self._contains_cache = None
        self._listdir_cache: Dict[Path, Any] = dict()
        self._values_cache: Dict[Path, Any] = OrderedDict()
        self._mutex = Lock()
        self.hits = self.misses = 0

    def __getstate__(self):
        return (self._store, self._max_size, self._current_size, self._keys_cache,
                self._contains_cache, self._listdir_cache, self._values_cache, self.hits,
                self.misses)

    def __setstate__(self, state):
        (self._store, self._max_size, self._current_size, self._keys_cache,
         self._contains_cache, self._listdir_cache, self._values_cache, self.hits,
         self.misses) = state
        self._mutex = Lock()

    def __len__(self):
        return len(self._keys())

    def __iter__(self):
        return self.keys()

    def __contains__(self, key):
        with self._mutex:
            if self._contains_cache is None:
                self._contains_cache = set(self._keys())
            return key in self._contains_cache

    def clear(self):
        self._store.clear()
        self.invalidate()

    def keys(self):
        with self._mutex:
            return iter(self._keys())

    def _keys(self):
        if self._keys_cache is None:
            self._keys_cache = list(self._store.keys())
        return self._keys_cache

    def listdir(self, path: Path = None):
        with self._mutex:
            try:
                return self._listdir_cache[path]
            except KeyError:
                listing = listdir(self._store, path)
                self._listdir_cache[path] = listing
                return listing

    def getsize(self, path=None) -> int:
        return getsize(self._store, path=path)

    def _pop_value(self):
        # remove the first value from the cache, as this will be the least recently
        # used value
        _, v = self._values_cache.popitem(last=False)
        return v

    def _accommodate_value(self, value_size):
        if self._max_size is None:
            return
        # ensure there is enough space in the cache for a new value
        while self._current_size + value_size > self._max_size:
            v = self._pop_value()
            self._current_size -= buffer_size(v)

    def _cache_value(self, key: Path, value):
        # cache a value
        value_size = buffer_size(value)
        # check size of the value against max size, as if the value itself exceeds max
        # size then we are never going to cache it
        if self._max_size is None or value_size <= self._max_size:
            self._accommodate_value(value_size)
            self._values_cache[key] = value
            self._current_size += value_size

    def invalidate(self):
        """Completely clear the cache."""
        with self._mutex:
            self._values_cache.clear()
            self._invalidate_keys()

    def invalidate_values(self):
        """Clear the values cache."""
        with self._mutex:
            self._values_cache.clear()

    def invalidate_keys(self):
        """Clear the keys cache."""
        with self._mutex:
            self._invalidate_keys()

    def _invalidate_keys(self):
        self._keys_cache = None
        self._contains_cache = None
        self._listdir_cache.clear()

    def _invalidate_value(self, key):
        if key in self._values_cache:
            value = self._values_cache.pop(key)
            self._current_size -= buffer_size(value)

    def __getitem__(self, key):
        try:
            # first try to obtain the value from the cache
            with self._mutex:
                value = self._values_cache[key]
                # cache hit if no KeyError is raised
                self.hits += 1
                # treat the end as most recently used
                self._values_cache.move_to_end(key)

        except KeyError:
            # cache miss, retrieve value from the store
            value = self._store[key]
            with self._mutex:
                self.misses += 1
                # need to check if key is not in the cache, as it may have been cached
                # while we were retrieving the value from the store
                if key not in self._values_cache:
                    self._cache_value(key, value)

        return value

    def __setitem__(self, key, value):
        self._store[key] = value
        with self._mutex:
            self._invalidate_keys()
            self._invalidate_value(key)
            self._cache_value(key, value)

    def __delitem__(self, key):
        del self._store[key]
        with self._mutex:
            self._invalidate_keys()
            self._invalidate_value(key)


class SQLiteStore(Store):
    """Storage class using SQLite.

    Parameters
    ----------
    path : string
        Location of database file.
    dimension_separator : {'.', '/'}, optional
        Separator placed between the dimensions of a chunk.
    **kwargs
        Keyword arguments passed through to the `sqlite3.connect` function.

    Examples
    --------
    Store a single array::

        >>> import zarr
        >>> store = zarr.SQLiteStore('data/array.sqldb')
        >>> z = zarr.zeros((10, 10), chunks=(5, 5), store=store, overwrite=True)
        >>> z[...] = 42
        >>> store.close()  # don't forget to call this when you're done

    Store a group::

        >>> store = zarr.SQLiteStore('data/group.sqldb')
        >>> root = zarr.group(store=store, overwrite=True)
        >>> foo = root.create_group('foo')
        >>> bar = foo.zeros('bar', shape=(10, 10), chunks=(5, 5))
        >>> bar[...] = 42
        >>> store.close()  # don't forget to call this when you're done
    """

    def __init__(self, path, dimension_separator=None, **kwargs):
        import sqlite3

        self._dimension_separator = dimension_separator

        # normalize path
        if path != ':memory:':
            path = os.path.abspath(path)

        # store properties
        self.path = path
        self.kwargs = kwargs

        # allow threading if SQLite connections are thread-safe
        #
        # ref: https://www.sqlite.org/releaselog/3_3_1.html
        # ref: https://bugs.python.org/issue27190
        check_same_thread = True
        if sqlite3.sqlite_version_info >= (3, 3, 1):
            check_same_thread = False

        # keep a lock for serializing mutable operations
        self.lock = Lock()

        # open database
        self.db = sqlite3.connect(
            self.path,
            detect_types=0,
            isolation_level=None,
            check_same_thread=check_same_thread,
            **self.kwargs
        )

        # handle keys as `str`s
        self.db.text_factory = str

        # get a cursor to read/write to the database
        self.cursor = self.db.cursor()

        # initialize database with our table if missing
        with self.lock:
            self.cursor.execute(
                'CREATE TABLE IF NOT EXISTS zarr(k TEXT PRIMARY KEY, v BLOB)'
            )

    def __getstate__(self):
        if self.path == ':memory:':
            raise PicklingError('Cannot pickle in-memory SQLite databases')
        return self.path, self.kwargs

    def __setstate__(self, state):
        path, kwargs = state
        self.__init__(path=path, **kwargs)

    def close(self):
        """Closes the underlying database."""

        # close cursor and db objects
        self.cursor.close()
        self.db.close()

    def __getitem__(self, key):
        value = self.cursor.execute('SELECT v FROM zarr WHERE (k = ?)', (key,))
        for v, in value:
            return v
        raise KeyError(key)

    def __setitem__(self, key, value):
        self.update({key: value})

    def __delitem__(self, key):
        with self.lock:
            self.cursor.execute('DELETE FROM zarr WHERE (k = ?)', (key,))
            if self.cursor.rowcount < 1:
                raise KeyError(key)

    def __contains__(self, key):
        cs = self.cursor.execute(
            'SELECT COUNT(*) FROM zarr WHERE (k = ?)', (key,)
        )
        for has, in cs:
            has = bool(has)
            return has

    def items(self):
        kvs = self.cursor.execute('SELECT k, v FROM zarr')
        for k, v in kvs:
            yield k, v

    def keys(self):
        ks = self.cursor.execute('SELECT k FROM zarr')
        for k, in ks:
            yield k

    def values(self):
        vs = self.cursor.execute('SELECT v FROM zarr')
        for v, in vs:
            yield v

    def __iter__(self):
        return self.keys()

    def __len__(self):
        cs = self.cursor.execute('SELECT COUNT(*) FROM zarr')
        for c, in cs:
            return c

    def update(self, *args, **kwargs):
        args += (kwargs,)

        kv_list = []
        for dct in args:
            for k, v in dct.items():
                v = ensure_contiguous_ndarray(v)

                # Accumulate key-value pairs for storage
                kv_list.append((k, v))

        with self.lock:
            self.cursor.executemany('REPLACE INTO zarr VALUES (?, ?)', kv_list)

    def listdir(self, path=None):
        path = normalize_storage_path(path)
        sep = '_' if path == '' else '/'
        keys = self.cursor.execute(
            '''
            SELECT DISTINCT SUBSTR(m, 0, INSTR(m, "/")) AS l FROM (
                SELECT LTRIM(SUBSTR(k, LENGTH(?) + 1), "/") || "/" AS m
                FROM zarr WHERE k LIKE (? || "{sep}%")
            ) ORDER BY l ASC
            '''.format(sep=sep),
            (path, path)
        )
        keys = list(map(operator.itemgetter(0), keys))
        return keys

    def getsize(self, path=None):
        path = normalize_storage_path(path)
        size = self.cursor.execute(
            '''
            SELECT COALESCE(SUM(LENGTH(v)), 0) FROM zarr
            WHERE k LIKE (? || "%") AND
                  0 == INSTR(LTRIM(SUBSTR(k, LENGTH(?) + 1), "/"), "/")
            ''',
            (path, path)
        )
        for s, in size:
            return s

    def rmdir(self, path=None):
        path = normalize_storage_path(path)
        if path:
            with self.lock:
                self.cursor.execute(
                    'DELETE FROM zarr WHERE k LIKE (? || "/%")', (path,)
                )
        else:
            self.clear()

    def clear(self):
        with self.lock:
            self.cursor.executescript(
                '''
                BEGIN TRANSACTION;
                    DROP TABLE zarr;
                    CREATE TABLE zarr(k TEXT PRIMARY KEY, v BLOB);
                COMMIT TRANSACTION;
                '''
            )


class MongoDBStore(Store):
    """Storage class using MongoDB.

    .. note:: This is an experimental feature.

    Requires the `pymongo <https://api.mongodb.com/python/current/>`_
    package to be installed.

    Parameters
    ----------
    database : string
        Name of database
    collection : string
        Name of collection
    dimension_separator : {'.', '/'}, optional
        Separator placed between the dimensions of a chunk.
    **kwargs
        Keyword arguments passed through to the `pymongo.MongoClient` function.

    Notes
    -----
    The maximum chunksize in MongoDB documents is 16 MB.

    """

    _key = 'key'
    _value = 'value'

    def __init__(self, database='mongodb_zarr', collection='zarr_collection',
                 dimension_separator=None, **kwargs):
        import pymongo

        self._database = database
        self._collection = collection
        self._dimension_separator = dimension_separator
        self._kwargs = kwargs

        self.client = pymongo.MongoClient(**self._kwargs)
        self.db = self.client.get_database(self._database)
        self.collection = self.db.get_collection(self._collection)

    def __getitem__(self, key):
        doc = self.collection.find_one({self._key: key})

        if doc is None:
            raise KeyError(key)
        else:
            return doc[self._value]

    def __setitem__(self, key, value):
        value = ensure_bytes(value)
        self.collection.replace_one({self._key: key},
                                    {self._key: key, self._value: value},
                                    upsert=True)

    def __delitem__(self, key):
        result = self.collection.delete_many({self._key: key})
        if not result.deleted_count == 1:
            raise KeyError(key)

    def __iter__(self):
        for f in self.collection.find({}):
            yield f[self._key]

    def __len__(self):
        return self.collection.count_documents({})

    def __getstate__(self):
        return self._database, self._collection, self._kwargs

    def __setstate__(self, state):
        database, collection, kwargs = state
        self.__init__(database=database, collection=collection, **kwargs)

    def close(self):
        """Cleanup client resources and disconnect from MongoDB."""
        self.client.close()

    def clear(self):
        """Remove all items from store."""
        self.collection.delete_many({})


class RedisStore(Store):
    """Storage class using Redis.

    .. note:: This is an experimental feature.

    Requires the `redis <https://redis-py.readthedocs.io/>`_
    package to be installed.

    Parameters
    ----------
    prefix : string
        Name of prefix for Redis keys
    dimension_separator : {'.', '/'}, optional
        Separator placed between the dimensions of a chunk.
    **kwargs
        Keyword arguments passed through to the `redis.Redis` function.

    """
    def __init__(self, prefix='zarr', dimension_separator=None, **kwargs):
        import redis
        self._prefix = prefix
        self._kwargs = kwargs
        self._dimension_separator = dimension_separator

        self.client = redis.Redis(**kwargs)

    def _key(self, key):
        return '{prefix}:{key}'.format(prefix=self._prefix, key=key)

    def __getitem__(self, key):
        return self.client[self._key(key)]

    def __setitem__(self, key, value):
        value = ensure_bytes(value)
        self.client[self._key(key)] = value

    def __delitem__(self, key):
        count = self.client.delete(self._key(key))
        if not count:
            raise KeyError(key)

    def keylist(self):
        offset = len(self._key(''))  # length of prefix
        return [key[offset:].decode('utf-8')
                for key in self.client.keys(self._key('*'))]

    def keys(self):
        for key in self.keylist():
            yield key

    def __iter__(self):
        for key in self.keys():
            yield key

    def __len__(self):
        return len(self.keylist())

    def __getstate__(self):
        return self._prefix, self._kwargs

    def __setstate__(self, state):
        prefix, kwargs = state
        self.__init__(prefix=prefix, **kwargs)

    def clear(self):
        for key in self.keys():
            del self[key]


class ConsolidatedMetadataStore(Store):
    """A layer over other storage, where the metadata has been consolidated into
    a single key.

    The purpose of this class, is to be able to get all of the metadata for
    a given array in a single read operation from the underlying storage.
    See :func:`zarr.convenience.consolidate_metadata` for how to create this
    single metadata key.

    This class loads from the one key, and stores the data in a dict, so that
    accessing the keys no longer requires operations on the backend store.

    This class is read-only, and attempts to change the array metadata will
    fail, but changing the data is possible. If the backend storage is changed
    directly, then the metadata stored here could become obsolete, and
    :func:`zarr.convenience.consolidate_metadata` should be called again and the class
    re-invoked. The use case is for write once, read many times.

    .. versionadded:: 2.3

    .. note:: This is an experimental feature.

    Parameters
    ----------
    store: Store
        Containing the zarr array.
    metadata_key: str
        The target in the store where all of the metadata are stored. We
        assume JSON encoding.

    See Also
    --------
    zarr.convenience.consolidate_metadata, zarr.convenience.open_consolidated

    """

    def __init__(self, store: StoreLike, metadata_key=".zmetadata"):
        self.store = Store._ensure_store(store)

        # retrieve consolidated metadata
        meta = json_loads(store[metadata_key])

        # check format of consolidated metadata
        consolidated_format = meta.get('zarr_consolidated_format', None)
        if consolidated_format != 1:
            raise MetadataError('unsupported zarr consolidated metadata format: %s' %
                                consolidated_format)

        # decode metadata
        self.meta_store: Store = KVStore(meta["metadata"])

    def __getitem__(self, key):
        return self.meta_store[key]

    def __contains__(self, item):
        return item in self.meta_store

    def __iter__(self):
        return iter(self.meta_store)

    def __len__(self):
        return len(self.meta_store)

    def __delitem__(self, key):
        raise ReadOnlyError()

    def __setitem__(self, key, value):
        raise ReadOnlyError()

    def getsize(self, path):
        return getsize(self.meta_store, path)

    def listdir(self, path):
        return listdir(self.meta_store, path)<|MERGE_RESOLUTION|>--- conflicted
+++ resolved
@@ -231,13 +231,8 @@
     fill_value=None,
     order: str = "C",
     overwrite: bool = False,
-<<<<<<< HEAD
     path: Optional[Path] = None,
     chunk_store: Optional[StoreLike] = None,
-=======
-    path: Path = None,
-    chunk_store: StoreLike = None,
->>>>>>> 5c71212c
     filters=None,
     object_codec=None,
     dimension_separator=None,
@@ -579,11 +574,7 @@
 
 
 class MemoryStore(Store):
-<<<<<<< HEAD
     """Store class that uses a hierarchy of :class:`KVStore` objects, thus all data
-=======
-    """Store class that uses a hierarchy of :class:`dict` objects, thus all data
->>>>>>> 5c71212c
     will be held in main memory.
 
     Examples
@@ -2117,13 +2108,8 @@
 
     """
 
-<<<<<<< HEAD
     def __init__(self, store: StoreLike, max_size: int):
-        self._store: BaseStore = Store._ensure_store(store)
-=======
-    def __init__(self, store: Store, max_size: int):
-        self._store = Store._ensure_store(store)
->>>>>>> 5c71212c
+        self._store: BaseStore = BaseStore._ensure_store(store)
         self._max_size = max_size
         self._current_size = 0
         self._keys_cache = None
