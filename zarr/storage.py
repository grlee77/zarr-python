"""This module contains storage classes for use with Zarr arrays and groups.

Note that any object implementing the :class:`MutableMapping` interface from the
:mod:`collections` module in the Python standard library can be used as a Zarr
array store, as long as it accepts string (str) keys and bytes values.

In addition to the :class:`MutableMapping` interface, store classes may also implement
optional methods `listdir` (list members of a "directory") and `rmdir` (remove all
members of a "directory"). These methods should be implemented if the store class is
aware of the hierarchical organisation of resources within the store and can provide
efficient implementations. If these methods are not available, Zarr will fall back to
slower implementations that work via the :class:`MutableMapping` interface. Store
classes may also optionally implement a `rename` method (rename all members under a given
path) and a `getsize` method (return the size in bytes of a given value).

"""
import atexit
import errno
import glob
import multiprocessing
import operator
import os
import re
import shutil
import sys
import tempfile
import warnings
import zipfile
from collections import OrderedDict
from collections.abc import MutableMapping
from os import scandir
from pickle import PicklingError
from threading import Lock, RLock
from typing import Optional, Union, List, Tuple, Dict, Any
import uuid
import time

from numcodecs.compat import (
    ensure_bytes,
    ensure_text,
    ensure_contiguous_ndarray
)
from numcodecs.registry import codec_registry

from zarr.errors import (
    MetadataError,
    BadCompressorError,
    ContainsArrayError,
    ContainsGroupError,
    FSPathExistNotDir,
    ReadOnlyError,
)
from zarr.meta import Metadata2, Metadata3, _default_entry_point_metadata_v3
from zarr.util import (buffer_size, json_loads, nolock, normalize_chunks,
                       normalize_dimension_separator,
                       normalize_dtype, normalize_fill_value, normalize_order,
                       normalize_shape, normalize_storage_path, retry_call)

from zarr._storage.absstore import ABSStore  # noqa: F401
from zarr._storage.store import (_get_hierarchy_metadata,
                                 _listdir_from_keys,
                                 _rename_from_keys,
                                 _rmdir_from_keys,
                                 _path_to_prefix,
                                 _prefix_to_array_key,
                                 _prefix_to_attrs_key,
                                 _prefix_to_group_key,
                                 array_meta_key,
                                 group_meta_key,
                                 attrs_key,
                                 Store,
                                 StoreV3)

__doctest_requires__ = {
    ('RedisStore', 'RedisStore.*'): ['redis'],
    ('MongoDBStore', 'MongoDBStore.*'): ['pymongo'],
    ('LRUStoreCache', 'LRUStoreCache.*'): ['s3fs'],
}

try:
    # noinspection PyUnresolvedReferences
    from zarr.codecs import Blosc
    default_compressor = Blosc()
except ImportError:  # pragma: no cover
    from zarr.codecs import Zlib
    default_compressor = Zlib()


Path = Union[str, bytes, None]


def contains_array(store: Store, path: Path = None) -> bool:
    """Return True if the store contains an array at the given logical path."""
    path = normalize_storage_path(path)
    prefix = _path_to_prefix(path)
    key = _prefix_to_array_key(store, prefix)
    return key in store


def contains_group(store: Store, path: Path = None, explicit_only=True) -> bool:
    """Return True if the store contains a group at the given logical path."""
    path = normalize_storage_path(path)
    prefix = _path_to_prefix(path)
    key = _prefix_to_group_key(store, prefix)
    store_version = getattr(store, '_store_version', 2)
    if store_version == 2 or explicit_only:
        return key in store
    else:
        if key in store:
            return True
        # for v3, need to also handle implicit groups
        sfx = _get_hierarchy_metadata(store)['metadata_key_suffix']
        implicit_prefix = key.replace('.group' + sfx, '/')
        if store.list_prefix(implicit_prefix):
            return True
        return False


def rmdir(store: Store, path: Path = None):
    """Remove all items under the given path. If `store` provides a `rmdir` method,
    this will be called, otherwise will fall back to implementation via the
    `Store` interface."""
    path = normalize_storage_path(path)
    if getattr(store, '_store_version', 2) == 2:
        if hasattr(store, "rmdir") and store.is_erasable():
            # pass through
            store.rmdir(path)  # type: ignore
        else:
            # slow version, delete one key at a time
            _rmdir_from_keys(store, path)
    else:
        # TODO: check behavior for v3 and fix in the Store class, deferring to
        #       those by default

        # remove metadata folder
        meta_dir = 'meta/root/' + path
        _rmdir_from_keys(store, meta_dir)

        # remove data folder
        data_dir = 'data/root/' + path
        _rmdir_from_keys(store, data_dir)

        # remove metadata files
        sfx = _get_hierarchy_metadata(store)['metadata_key_suffix']
        array_meta_file = meta_dir + '.array' + sfx
        if array_meta_file in store:
            store.erase(array_meta_file)
        group_meta_file = meta_dir + '.group' + sfx
        if group_meta_file in store:
            store.erase(group_meta_file)

def rename(store: Store, src_path: Path, dst_path: Path):
    """Rename all items under the given path. If `store` provides a `rename` method,
    this will be called, otherwise will fall back to implementation via the
    `Store` interface."""
    src_path = normalize_storage_path(src_path)
    dst_path = normalize_storage_path(dst_path)
    if hasattr(store, 'rename'):
        # pass through
        store.rename(src_path, dst_path)
    else:
        # slow version, delete one key at a time
        _rename_from_keys(store, src_path, dst_path)


# def _norm(k):
#     # normalize for v2 keys
#     if k.endswith(".group"):
#         return k[:-6] + "/"
#     elif k.endswith(".array"):
#         return k[:-6]
#     return k


# def _norm_v3(k, metadata_key_suffix='.json'):
#     # normalize for v3 keys
#     if k.endswith(".group" + metadata_key_suffix):
#         return k[:-11] + "/"
#     elif k.endswith(".array" + metadata_key_suffix):
#         return k[:-11]
#     elif k.startswith('/meta/root/', '/data/root/'):
#         return k[10:]


def listdir(store: Store, path: Path = None):
    """Obtain a directory listing for the given path. If `store` provides a `listdir`
    method, this will be called, otherwise will fall back to implementation via the
    `MutableMapping` interface."""
    path = normalize_storage_path(path)

    if hasattr(store, 'listdir'):
        # pass through
        return store.listdir(path)  # type: ignore
    elif getattr(store, "_store_version", None) == 3:
        meta_prefix = 'meta/root/'
        dir_path = meta_prefix + path
        path_start = len(meta_prefix)  # len("meta/root/")
        meta_keys = []
        include_meta_keys = False
        if include_meta_keys:
            sfx = _get_hierarchy_metadata(store)['metadata_key_suffix']
            group_meta_key = dir_path + '.group' + sfx
            if group_meta_key in store:
                meta_keys.append(group_meta_key[path_start:])
            array_meta_key = dir_path + '.array' + sfx
            if array_meta_key in store:
                meta_keys.append(array_meta_key[path_start:])
        if not dir_path.endswith('/'):
            dir_path += '/'
        keys, prefixes = store.list_dir(dir_path)
        keys = [k[path_start:] for k in keys]
        prefixes = [p[path_start:] for p in prefixes]
        return meta_keys + keys + prefixes

        # if not path.endswith("/"):
        #     path = path + "/"
        # assert path.startswith("/")

        # res = {_norm_v3(k) for k in store.list_dir(path)}  # "meta/root" + path)}
        # for r in res:
        #     assert not r.startswith("meta/")
        # return res

    else:
        # slow version, iterate through all keys
        warnings.warn(
            f"Store {store} has no `listdir` method. From zarr 2.9 onwards "
            "may want to inherit from `Store`.",
            stacklevel=2,
        )

        return _listdir_from_keys(store, path)


def getsize(store: Store, path: Path = None) -> int:
    """Compute size of stored items for a given path. If `store` provides a `getsize`
    method, this will be called, otherwise will return -1."""
    path = normalize_storage_path(path)
    if hasattr(store, 'getsize'):
        # pass through
        return store.getsize(path)  # type: ignore
    elif isinstance(store, MutableMapping):
        # compute from size of values
        if path in store:
            v = store[path]
            size = buffer_size(v)
        else:
            if getattr(store, '_store_version', 2) == 3:
                size = 0
                # sfx = _get_hierarchy_metadata(store)['metadata_key_suffix']
                # array_key = 'meta/root/' + path + '.array' + sfx
                # if array_key in store:
                #     size += buffer_size(store[array_key])
                # group_key = 'meta/root/' + path + '.group' + sfx
                # if group_key in store:
                #     size += buffer_size(store[group_key])
                # prefix = _path_to_prefix(path)
                members = store.list_prefix('data/root/' + path)
                members += store.list_prefix('meta/root/' + path)
                # members += ['zarr.json']
                for k in members:
                    try:
                        v = store[k]
                    except KeyError:
                        pass
                    else:
                        try:
                            size += buffer_size(v)
                        except TypeError:
                            return -1
            else:
                members = listdir(store, path)
                prefix = _path_to_prefix(path)
                size = 0
                for k in members:
                    try:
                        v = store[prefix + k]
                    except KeyError:
                        pass
                    else:
                        try:
                            size += buffer_size(v)
                        except TypeError:
                            return -1
        return size
    else:
        return -1


def _require_parent_group(
    path: Optional[str],
    store: Store,
    chunk_store: Optional[Store],
    overwrite: bool,
):
    # assume path is normalized
    if path:
        segments = path.split('/')
        for i in range(len(segments)):
            p = '/'.join(segments[:i])
            if contains_array(store, p):
                _init_group_metadata(store, path=p, chunk_store=chunk_store,
                                     overwrite=overwrite)
            elif not contains_group(store, p):
                _init_group_metadata(store, path=p, chunk_store=chunk_store)


def init_array(
    store: Store,
    shape: Tuple[int, ...],
    chunks: Union[bool, int, Tuple[int, ...]] = True,
    dtype=None,
    compressor="default",
    fill_value=None,
    order: str = "C",
    overwrite: bool = False,
    path: Path = None,
    chunk_store: Store = None,
    filters=None,
    object_codec=None,
    dimension_separator=None,
):
    """Initialize an array store with the given configuration. Note that this is a low-level
    function and there should be no need to call this directly from user code.

    Parameters
    ----------
    store : Store
        A mapping that supports string keys and bytes-like values.
    shape : int or tuple of ints
        Array shape.
    chunks : bool, int or tuple of ints, optional
        Chunk shape. If True, will be guessed from `shape` and `dtype`. If
        False, will be set to `shape`, i.e., single chunk for the whole array.
    dtype : string or dtype, optional
        NumPy dtype.
    compressor : Codec, optional
        Primary compressor.
    fill_value : object
        Default value to use for uninitialized portions of the array.
    order : {'C', 'F'}, optional
        Memory layout to be used within each chunk.
    overwrite : bool, optional
        If True, erase all data in `store` prior to initialisation.
    path : string, bytes, optional
        Path under which array is stored.
    chunk_store : Store, optional
        Separate storage for chunks. If not provided, `store` will be used
        for storage of both chunks and metadata.
    filters : sequence, optional
        Sequence of filters to use to encode chunk data prior to compression.
    object_codec : Codec, optional
        A codec to encode object arrays, only needed if dtype=object.
    dimension_separator : {'.', '/'}, optional
        Separator placed between the dimensions of a chunk.

    Examples
    --------
    Initialize an array store::

        >>> from zarr.storage import init_array
        >>> store = KVStore(dict())
        >>> init_array(store, shape=(10000, 10000), chunks=(1000, 1000))
        >>> sorted(store.keys())
        ['.zarray']

    Array metadata is stored as JSON::

        >>> print(store['.zarray'].decode())
        {
            "chunks": [
                1000,
                1000
            ],
            "compressor": {
                "blocksize": 0,
                "clevel": 5,
                "cname": "lz4",
                "id": "blosc",
                "shuffle": 1
            },
            "dtype": "<f8",
            "fill_value": null,
            "filters": null,
            "order": "C",
            "shape": [
                10000,
                10000
            ],
            "zarr_format": 2
        }

    Initialize an array using a storage path::

        >>> store = dict()
        >>> init_array(store, shape=100000000, chunks=1000000, dtype='i1', path='foo')
        >>> sorted(store.keys())
        ['.zgroup', 'foo/.zarray']
        >>> print(store['foo/.zarray'].decode())
        {
            "chunks": [
                1000000
            ],
            "compressor": {
                "blocksize": 0,
                "clevel": 5,
                "cname": "lz4",
                "id": "blosc",
                "shuffle": 1
            },
            "dtype": "|i1",
            "fill_value": null,
            "filters": null,
            "order": "C",
            "shape": [
                100000000
            ],
            "zarr_format": 2
        }

    Notes
    -----
    The initialisation process involves normalising all array metadata, encoding
    as JSON and storing under the '.zarray' key.

    """

    # normalize path
    path = normalize_storage_path(path)

    # ensure parent group initialized
    version = getattr(store, "_store_version", 2)
    if version < 3:
        _require_parent_group(path, store=store, chunk_store=chunk_store,
                              overwrite=overwrite)

    if version == 3 and 'zarr.json' not in store:
        # initialize with default zarr.json entry level metadata
        store['zarr.json'] = store._metadata_class.encode_hierarchy_metadata(None)

    _init_array_metadata(store, shape=shape, chunks=chunks, dtype=dtype,
                         compressor=compressor, fill_value=fill_value,
                         order=order, overwrite=overwrite, path=path,
                         chunk_store=chunk_store, filters=filters,
                         object_codec=object_codec,
                         dimension_separator=dimension_separator)


def _init_array_metadata(
    store,
    shape,
    chunks=None,
    dtype=None,
    compressor="default",
    fill_value=None,
    order="C",
    overwrite=False,
    path: Optional[str] = None,
    chunk_store=None,
    filters=None,
    object_codec=None,
    dimension_separator=None,
):

    version = getattr(store, '_store_version', 2)

    if version == 2:

        # guard conditions
        if overwrite:
            # attempt to delete any pre-existing array in store
            rmdir(store, path)
            if chunk_store is not None:
                rmdir(chunk_store, path)
    else:

        # guard conditions
        if overwrite:
            group_meta_key = _prefix_to_group_key(store, _path_to_prefix(path))
            array_meta_key = _prefix_to_array_key(store, _path_to_prefix(path))
            data_prefix = 'data/root/' + _path_to_prefix(path)

            # attempt to delete any pre-existing array in store
            if array_meta_key in store:
                store.erase(array_meta_key)
            if group_meta_key in store:
                store.erase(group_meta_key)
            store.erase_prefix(data_prefix)
            if chunk_store is not None:
                chunk_store.erase_prefix(data_prefix)

            if '/' in path:
                # path is a subfolder of an existing array, remove that array
                parent_path = '/'.join(path.split('/')[:-1])
                sfx = _get_hierarchy_metadata(store)['metadata_key_suffix']
                array_key = 'meta/root/' + parent_path + '.array' + sfx
                if array_key in store:
                    store.erase(array_key)

    if not overwrite:
        if contains_array(store, path):
            raise ContainsArrayError(path)
        # elif store._store_version == 2 and contains_group(store, path):
        elif contains_group(store, path, explicit_only=False):
            raise ContainsGroupError(path)
        elif version == 3:
            if '/' in path:
                # cannot create an array within an existing array path
                parent_path = '/'.join(path.split('/')[:-1])
                if contains_array(store, parent_path):
                    raise ContainsArrayError(path)
            # cannot create an array of the same name as an existing group
            # # check for explicit group at the path
            # sfx = _get_hierarchy_metadata(store)['metadata_key_suffix']
            # group_key = 'meta/root/' + path + '.group' + sfx
            # if group_key in store:
            #     raise ContainsGroupError(path)
            # check for implicit group at the path
            # if store.list_prefix('meta/root/' + path + '/'):
            #     # implicit group
            #     raise ContainsGroupError(path)


    # normalize metadata
    dtype, object_codec = normalize_dtype(dtype, object_codec)
    shape = normalize_shape(shape) + dtype.shape
    dtype = dtype.base
    chunks = normalize_chunks(chunks, shape, dtype.itemsize)
    order = normalize_order(order)
    fill_value = normalize_fill_value(fill_value, dtype)

    # optional array metadata
    if dimension_separator is None and getattr(store, '_store_version', 2) == 2:
        dimension_separator = getattr(store, "_dimension_separator", None)
    dimension_separator = normalize_dimension_separator(dimension_separator)

    # compressor prep
    if shape == ():
        # no point in compressing a 0-dimensional array, only a single value
        compressor = None
    elif compressor == 'none':
        # compatibility
        compressor = None
    elif compressor == 'default':
        compressor = default_compressor

    # obtain compressor config
    compressor_config = None
    if compressor:
        try:
            compressor_config = compressor.get_config()
        except AttributeError as e:
            raise BadCompressorError(compressor) from e

    # obtain filters config
    if filters:
        # filters was removed from the metadata in v3
        # raise error here if it is found?
        filters_config = [f.get_config() for f in filters]
    else:
        filters_config = []

    # deal with object encoding
    if dtype.hasobject:
        if object_codec is None:
            if not filters:
                # there are no filters so we can be sure there is no object codec
                raise ValueError('missing object_codec for object array')
            else:
                # one of the filters may be an object codec, issue a warning rather
                # than raise an error to maintain backwards-compatibility
                warnings.warn('missing object_codec for object array; this will raise a '
                              'ValueError in version 3.0', FutureWarning)
        else:
            filters_config.insert(0, object_codec.get_config())
    elif object_codec is not None:
        warnings.warn('an object_codec is only needed for object arrays')

    # use null to indicate no filters
    if not filters_config:
        filters_config = None  # type: ignore

    # initialize metadata
    # TODO: don't store redundant dimension_separator for v3?
    meta = dict(shape=shape, compressor=compressor_config,
                fill_value=fill_value,
                dimension_separator=dimension_separator)
    if getattr(store, '_store_version', 2) < 3:
        meta.update(dict(chunks=chunks, dtype=dtype, order=order,
                         filters=filters_config))
    else:
        if dimension_separator is None:
            dimension_separator = "/"
        meta.update(
            dict(chunk_grid=dict(type="regular",
                                 chunk_shape=chunks,
                                 separator=dimension_separator),
                 chunk_memory_layout=order,
                 data_type=dtype,
                 attributes={})
        )


    key = _prefix_to_array_key(store, _path_to_prefix(path))
    store[key] = store._metadata_class.encode_array_metadata(meta)
    #if getattr(store, '_store_version', 2) == 3:
    #    data_key = key.replace('meta/', 'data/', 1)
    #    store[data_key]


# backwards compatibility
init_store = init_array


def init_group(
    store: Store,
    overwrite: bool = False,
    path: Path = None,
    chunk_store: Store = None,
):
    """Initialize a group store. Note that this is a low-level function and there should be no
    need to call this directly from user code.

    Parameters
    ----------
    store : Store
        A mapping that supports string keys and byte sequence values.
    overwrite : bool, optional
        If True, erase all data in `store` prior to initialisation.
    path : string, optional
        Path under which array is stored.
    chunk_store : Store, optional
        Separate storage for chunks. If not provided, `store` will be used
        for storage of both chunks and metadata.

    """

    # normalize path
    path = normalize_storage_path(path)

    version = getattr(store, '_store_version', 2)
    if version < 3:
        # ensure parent group initialized
        _require_parent_group(path, store=store, chunk_store=chunk_store,
                              overwrite=overwrite)

    if version == 3 and 'zarr.json' not in store:
        # initialize with default zarr.json entry level metadata
        store['zarr.json'] = store._metadata_class.encode_hierarchy_metadata(None)

    # initialise metadata
    _init_group_metadata(store=store, overwrite=overwrite, path=path,
                         chunk_store=chunk_store)



def _init_group_metadata(
    store: Store,
    overwrite: Optional[bool] = False,
    path: Optional[str] = None,
    chunk_store: Store = None,
):

    version = getattr(store, '_store_version', 2)
    if version == 2:
        # guard conditions
        if overwrite:
            # attempt to delete any pre-existing items in store
            rmdir(store, path)
            if chunk_store is not None:
                rmdir(chunk_store, path)
    else:
        # TODO: use a default path for v3 groups?
        # if path is None:
        #     path = 'group'

        # guard conditions
        if overwrite:
            group_meta_key = _prefix_to_group_key(store, _path_to_prefix(path))
            array_meta_key = _prefix_to_array_key(store, _path_to_prefix(path))
            data_prefix = 'data/root/' + _path_to_prefix(path)
            meta_prefix = 'meta/root/' + _path_to_prefix(path)

            # attempt to delete any pre-existing array in store
            if array_meta_key in store:
                store.erase(array_meta_key)
            if group_meta_key in store:
                store.erase(group_meta_key)
            store.erase_prefix(data_prefix)
            store.erase_prefix(meta_prefix)
            if chunk_store is not None:
                chunk_store.erase_prefix(data_prefix)

    if not overwrite:
        # if store._store_version == 2 and contains_array(store, path):
        if contains_array(store, path):
            raise ContainsArrayError(path)
        elif contains_group(store, path):
            raise ContainsGroupError(path)
        elif version == 3 and '/' in path:
            # cannot create a group overlapping with an existing array name
            parent_path = '/'.join(path.split('/')[:-1])
            if contains_array(store, parent_path):
                raise ContainsArrayError(path)

    # initialize metadata
    # N.B., currently no metadata properties are needed, however there may
    # be in future
    if version == 3:
        meta = {'attributes': {}}  # type: ignore
    else:
        meta = {}  # type: ignore
    key = _prefix_to_group_key(store, _path_to_prefix(path))
    store[key] = store._metadata_class.encode_group_metadata(meta)


class KVStore(Store):
    """
    This provides a default implementation of a store interface around
    a mutable mapping, to avoid having to test stores for presence of methods.

    This, for most methods should just be a pass-through to the underlying KV
    store which is likely to expose a MuttableMapping interface,
    """

    def __init__(self, mutablemapping):
        self._mutable_mapping = mutablemapping

    def __getitem__(self, key):
        return self._mutable_mapping[key]

    def __setitem__(self, key, value):
        self._mutable_mapping[key] = value

    def __delitem__(self, key):
        del self._mutable_mapping[key]

    def get(self, key, default=None):
        return self._mutable_mapping.get(key, default)

    def values(self):
        return self._mutable_mapping.values()

    def __iter__(self):
        return iter(self._mutable_mapping)

    def __len__(self):
        return len(self._mutable_mapping)

    def __repr__(self):
        return f"<{self.__class__.__name__}: \n{repr(self._mutable_mapping)}\n at {hex(id(self))}>"

    def __eq__(self, other):
        if isinstance(other, KVStore):
            return self._mutable_mapping == other._mutable_mapping
        else:
            return NotImplemented


def _dict_store_keys(d: Dict, prefix="", cls=dict):
    for k in d.keys():
        v = d[k]
        if isinstance(v, cls):
            for sk in _dict_store_keys(v, prefix + k + '/', cls):
                yield sk
        else:
            yield prefix + k


class MemoryStore(Store):
    """Store class that uses a hierarchy of KVStore objects, thus all data
    will be held in main memory.

    Examples
    --------
    This is the default class used when creating a group. E.g.::

        >>> import zarr
        >>> g = zarr.group()
        >>> type(g.store)
        <class 'zarr.storage.MemoryStore'>

    Note that the default class when creating an array is the built-in
    :class:`KVStore` class, i.e.::

        >>> z = zarr.zeros(100)
        >>> type(z.store)
        <class 'zarr.storage.KVStore'>

    Notes
    -----
    Safe to write in multiple threads.

    """

    def __init__(self, root=None, cls=dict, dimension_separator=None):
        if root is None:
            self.root = cls()
        else:
            self.root = root
        self.cls = cls
        self.write_mutex = Lock()
        self._dimension_separator = dimension_separator

    def __getstate__(self):
        return self.root, self.cls

    def __setstate__(self, state):
        root, cls = state
        self.__init__(root=root, cls=cls)

    def _get_parent(self, item: str):
        parent = self.root
        # split the item
        segments = item.split('/')
        # find the parent container
        for k in segments[:-1]:
            parent = parent[k]
            if not isinstance(parent, self.cls):
                raise KeyError(item)
        return parent, segments[-1]

    def _require_parent(self, item):
        parent = self.root
        # split the item
        segments = item.split('/')
        # require the parent container
        for k in segments[:-1]:
            try:
                parent = parent[k]
            except KeyError:
                parent[k] = self.cls()
                parent = parent[k]
            else:
                if not isinstance(parent, self.cls):
                    raise KeyError(item)
        return parent, segments[-1]

    def __getitem__(self, item: str):
        parent, key = self._get_parent(item)
        try:
            value = parent[key]
        except KeyError:
            raise KeyError(item)
        else:
            if isinstance(value, self.cls):
                raise KeyError(item)
            else:
                return value

    def __setitem__(self, item: str, value):
        with self.write_mutex:
            parent, key = self._require_parent(item)
            value = ensure_bytes(value)
            parent[key] = value

    def __delitem__(self, item: str):
        with self.write_mutex:
            parent, key = self._get_parent(item)
            try:
                del parent[key]
            except KeyError:
                raise KeyError(item)

    def __contains__(self, item: str):  # type: ignore[override]
        try:
            parent, key = self._get_parent(item)
            value = parent[key]
        except KeyError:
            return False
        else:
            return not isinstance(value, self.cls)

    def __eq__(self, other):
        return (
            isinstance(other, MemoryStore) and
            self.root == other.root and
            self.cls == other.cls
        )

    def keys(self):
        for k in _dict_store_keys(self.root, cls=self.cls):
            yield k

    def __iter__(self):
        return self.keys()

    def __len__(self) -> int:
        return sum(1 for _ in self.keys())

    def listdir(self, path: Path = None) -> List[str]:
        path = normalize_storage_path(path)
        if path:
            try:
                parent, key = self._get_parent(path)
                value = parent[key]
            except KeyError:
                return []
        else:
            value = self.root
        if isinstance(value, self.cls):
            return sorted(value.keys())
        else:
            return []

    def rename(self, src_path: Path, dst_path: Path):
        src_path = normalize_storage_path(src_path)
        dst_path = normalize_storage_path(dst_path)

        src_parent, src_key = self._get_parent(src_path)
        dst_parent, dst_key = self._require_parent(dst_path)

        dst_parent[dst_key] = src_parent.pop(src_key)

    def rmdir(self, path: Path = None):
        path = normalize_storage_path(path)
        if path:
            try:
                parent, key = self._get_parent(path)
                value = parent[key]
            except KeyError:
                return
            else:
                if isinstance(value, self.cls):
                    del parent[key]
        else:
            # clear out root
            self.root = self.cls()

    def getsize(self, path: Path = None):
        path = normalize_storage_path(path)

        # obtain value to return size of
        value = None
        if path:
            try:
                parent, key = self._get_parent(path)
                value = parent[key]
            except KeyError:
                pass
        else:
            value = self.root

        # obtain size of value
        if value is None:
            return 0

        elif isinstance(value, self.cls):
            # total size for directory
            size = 0
            for v in value.values():
                if not isinstance(v, self.cls):
                    size += buffer_size(v)
            return size

        else:
            return buffer_size(value)

    def clear(self):
        with self.write_mutex:
            self.root.clear()


class DictStore(MemoryStore):

    def __init__(self, *args, **kwargs):
        warnings.warn("DictStore has been renamed to MemoryStore in 2.4.0 and "
                      "will be removed in the future. Please use MemoryStore.",
                      DeprecationWarning,
                      stacklevel=2)
        super().__init__(*args, **kwargs)


class DirectoryStore(Store):
    """Storage class using directories and files on a standard file system.

    Parameters
    ----------
    path : string
        Location of directory to use as the root of the storage hierarchy.
    normalize_keys : bool, optional
        If True, all store keys will be normalized to use lower case characters
        (e.g. 'foo' and 'FOO' will be treated as equivalent). This can be
        useful to avoid potential discrepancies between case-senstive and
        case-insensitive file system. Default value is False.
    dimension_separator : {'.', '/'}, optional
        Separator placed between the dimensions of a chunk.

    Examples
    --------
    Store a single array::

        >>> import zarr
        >>> store = zarr.DirectoryStore('data/array.zarr')
        >>> z = zarr.zeros((10, 10), chunks=(5, 5), store=store, overwrite=True)
        >>> z[...] = 42

    Each chunk of the array is stored as a separate file on the file system,
    i.e.::

        >>> import os
        >>> sorted(os.listdir('data/array.zarr'))
        ['.zarray', '0.0', '0.1', '1.0', '1.1']

    Store a group::

        >>> store = zarr.DirectoryStore('data/group.zarr')
        >>> root = zarr.group(store=store, overwrite=True)
        >>> foo = root.create_group('foo')
        >>> bar = foo.zeros('bar', shape=(10, 10), chunks=(5, 5))
        >>> bar[...] = 42

    When storing a group, levels in the group hierarchy will correspond to
    directories on the file system, i.e.::

        >>> sorted(os.listdir('data/group.zarr'))
        ['.zgroup', 'foo']
        >>> sorted(os.listdir('data/group.zarr/foo'))
        ['.zgroup', 'bar']
        >>> sorted(os.listdir('data/group.zarr/foo/bar'))
        ['.zarray', '0.0', '0.1', '1.0', '1.1']

    Notes
    -----
    Atomic writes are used, which means that data are first written to a
    temporary file, then moved into place when the write is successfully
    completed. Files are only held open while they are being read or written and are
    closed immediately afterwards, so there is no need to manually close any files.

    Safe to write in multiple threads or processes.

    """

    def __init__(self, path, normalize_keys=False, dimension_separator=None):

        # guard conditions
        path = os.path.abspath(path)
        if os.path.exists(path) and not os.path.isdir(path):
            raise FSPathExistNotDir(path)

        self.path = path
        self.normalize_keys = normalize_keys
        self._dimension_separator = dimension_separator

    def _normalize_key(self, key):
        return key.lower() if self.normalize_keys else key

    def _fromfile(self, fn):
        """ Read data from a file

        Parameters
        ----------
        fn : str
            Filepath to open and read from.

        Notes
        -----
        Subclasses should overload this method to specify any custom
        file reading logic.
        """
        with open(fn, 'rb') as f:
            return f.read()

    def _tofile(self, a, fn):
        """ Write data to a file

        Parameters
        ----------
        a : array-like
            Data to write into the file.
        fn : str
            Filepath to open and write to.

        Notes
        -----
        Subclasses should overload this method to specify any custom
        file writing logic.
        """
        with open(fn, mode='wb') as f:
            f.write(a)

    def __getitem__(self, key):
        key = self._normalize_key(key)
        filepath = os.path.join(self.path, key)
        if os.path.isfile(filepath):
            return self._fromfile(filepath)
        else:
            raise KeyError(key)

    def __setitem__(self, key, value):
        key = self._normalize_key(key)

        # coerce to flat, contiguous array (ideally without copying)
        value = ensure_contiguous_ndarray(value)

        # destination path for key
        file_path = os.path.join(self.path, key)

        # ensure there is no directory in the way
        if os.path.isdir(file_path):
            shutil.rmtree(file_path)

        # ensure containing directory exists
        dir_path, file_name = os.path.split(file_path)
        if os.path.isfile(dir_path):
            raise KeyError(key)
        if not os.path.exists(dir_path):
            try:
                os.makedirs(dir_path)
            except OSError as e:
                if e.errno != errno.EEXIST:
                    raise KeyError(key)

        # write to temporary file
        # note we're not using tempfile.NamedTemporaryFile to avoid restrictive file permissions
        temp_name = file_name + '.' + uuid.uuid4().hex + '.partial'
        temp_path = os.path.join(dir_path, temp_name)
        try:
            self._tofile(value, temp_path)

            # move temporary file into place;
            # make several attempts at writing the temporary file to get past
            # potential antivirus file locking issues
            retry_call(os.replace, (temp_path, file_path), exceptions=(PermissionError,))

        finally:
            # clean up if temp file still exists for whatever reason
            if os.path.exists(temp_path):  # pragma: no cover
                os.remove(temp_path)

    def __delitem__(self, key):
        key = self._normalize_key(key)
        path = os.path.join(self.path, key)
        if os.path.isfile(path):
            os.remove(path)
        elif os.path.isdir(path):
            # include support for deleting directories, even though strictly
            # speaking these do not exist as keys in the store
            shutil.rmtree(path)
        else:
            raise KeyError(key)

    def __contains__(self, key):
        key = self._normalize_key(key)
        file_path = os.path.join(self.path, key)
        return os.path.isfile(file_path)

    def __eq__(self, other):
        return (
            isinstance(other, DirectoryStore) and
            self.path == other.path
        )

    def keys(self):
        if os.path.exists(self.path):
            yield from self._keys_fast(self.path)

    @staticmethod
    def _keys_fast(path, walker=os.walk):
        """

        Faster logic on platform where the separator is `/` and using
        `os.walk()` to decrease the number of stats.call.

        """
        it = iter(walker(path))
        d0, dirnames, filenames = next(it)
        if d0.endswith('/'):
            root_len = len(d0)
        else:
            root_len = len(d0)+1
        for f in filenames:
            yield f
        for dirpath, _, filenames in it:
            for f in filenames:
                yield dirpath[root_len:].replace('\\', '/')+'/'+f

    def __iter__(self):
        return self.keys()

    def __len__(self):
        return sum(1 for _ in self.keys())

    def dir_path(self, path=None):
        store_path = normalize_storage_path(path)
        dir_path = self.path
        if store_path:
            dir_path = os.path.join(dir_path, store_path)
        return dir_path

    def listdir(self, path=None):
        return self._dimension_separator == "/" and \
            self._nested_listdir(path) or self._flat_listdir(path)

    def _flat_listdir(self, path=None):
        dir_path = self.dir_path(path)
        if os.path.isdir(dir_path):
            return sorted(os.listdir(dir_path))
        else:
            return []

    def _nested_listdir(self, path=None):
        children = self._flat_listdir(path=path)
        if array_meta_key in children:
            # special handling of directories containing an array to map nested chunk
            # keys back to standard chunk keys
            new_children = []
            root_path = self.dir_path(path)
            for entry in children:
                entry_path = os.path.join(root_path, entry)
                if _prog_number.match(entry) and os.path.isdir(entry_path):
                    for dir_path, _, file_names in os.walk(entry_path):
                        for file_name in file_names:
                            file_path = os.path.join(dir_path, file_name)
                            rel_path = file_path.split(root_path + os.path.sep)[1]
                            new_children.append(rel_path.replace(os.path.sep, '.'))
                else:
                    new_children.append(entry)
            return sorted(new_children)
        else:
            return children

    def rename(self, src_path, dst_path):
        store_src_path = normalize_storage_path(src_path)
        store_dst_path = normalize_storage_path(dst_path)

        dir_path = self.path

        src_path = os.path.join(dir_path, store_src_path)
        dst_path = os.path.join(dir_path, store_dst_path)

        os.renames(src_path, dst_path)

    def rmdir(self, path=None):
        store_path = normalize_storage_path(path)
        dir_path = self.path
        if store_path:
            dir_path = os.path.join(dir_path, store_path)
        if os.path.isdir(dir_path):
            shutil.rmtree(dir_path)

    def getsize(self, path=None):
        store_path = normalize_storage_path(path)
        fs_path = self.path
        if store_path:
            fs_path = os.path.join(fs_path, store_path)
        if os.path.isfile(fs_path):
            return os.path.getsize(fs_path)
        elif os.path.isdir(fs_path):
            size = 0
            for child in scandir(fs_path):
                if child.is_file():
                    size += child.stat().st_size
            return size
        else:
            return 0

    def clear(self):
        shutil.rmtree(self.path)


def atexit_rmtree(path,
                  isdir=os.path.isdir,
                  rmtree=shutil.rmtree):  # pragma: no cover
    """Ensure directory removal at interpreter exit."""
    if isdir(path):
        rmtree(path)


# noinspection PyShadowingNames
def atexit_rmglob(path,
                  glob=glob.glob,
                  isdir=os.path.isdir,
                  isfile=os.path.isfile,
                  remove=os.remove,
                  rmtree=shutil.rmtree):  # pragma: no cover
    """Ensure removal of multiple files at interpreter exit."""
    for p in glob(path):
        if isfile(p):
            remove(p)
        elif isdir(p):
            rmtree(p)


class FSStore(Store):
    """Wraps an fsspec.FSMap to give access to arbitrary filesystems

    Requires that ``fsspec`` is installed, as well as any additional
    requirements for the protocol chosen.

    Parameters
    ----------
    url : str
        The destination to map. Should include protocol and path,
        like "s3://bucket/root"
    normalize_keys : bool
    key_separator : str
        public API for accessing dimension_separator. Never `None`
        See dimension_separator for more information.
    mode : str
        "w" for writable, "r" for read-only
    exceptions : list of Exception subclasses
        When accessing data, any of these exceptions will be treated
        as a missing key
    dimension_separator : {'.', '/'}, optional
        Separator placed between the dimensions of a chunk.
    storage_options : passed to the fsspec implementation
    """

    _META_KEYS = (attrs_key, group_meta_key, array_meta_key)

    def __init__(self, url, normalize_keys=False, key_separator=None,
                 mode='w',
                 exceptions=(KeyError, PermissionError, IOError),
                 dimension_separator=None,
                 **storage_options):
        import fsspec
        self.normalize_keys = normalize_keys
        self.map = fsspec.get_mapper(url, **storage_options)
        self.fs = self.map.fs  # for direct operations
        self.path = self.fs._strip_protocol(url)
        self.mode = mode
        self.exceptions = exceptions

        # For backwards compatibility. Guaranteed to be non-None
        if key_separator is not None:
            dimension_separator = key_separator

        self.key_separator = dimension_separator
        if self.key_separator is None:
            self.key_separator = "."

        # Pass attributes to array creation
        self._dimension_separator = dimension_separator

        if self.fs.exists(self.path) and not self.fs.isdir(self.path):
            raise FSPathExistNotDir(url)

    def _normalize_key(self, key):
        key = normalize_storage_path(key).lstrip('/')
        if key:
            *bits, end = key.split('/')

            if end not in FSStore._META_KEYS:
                end = end.replace('.', self.key_separator)
                key = '/'.join(bits + [end])

        return key.lower() if self.normalize_keys else key

    def getitems(self, keys, **kwargs):
        keys_transformed = [self._normalize_key(key) for key in keys]
        results = self.map.getitems(keys_transformed, on_error="omit")
        # The function calling this method may not recognize the transformed keys
        # So we send the values returned by self.map.getitems back into the original key space.
        return {keys[keys_transformed.index(rk)]: rv for rk, rv in results.items()}

    def __getitem__(self, key):
        key = self._normalize_key(key)
        try:
            return self.map[key]
        except self.exceptions as e:
            raise KeyError(key) from e

    def setitems(self, values):
        if self.mode == 'r':
            raise ReadOnlyError()
        values = {self._normalize_key(key): val for key, val in values.items()}
        self.map.setitems(values)

    def __setitem__(self, key, value):
        if self.mode == 'r':
            raise ReadOnlyError()
        key = self._normalize_key(key)
        path = self.dir_path(key)
        try:
            if self.fs.isdir(path):
                self.fs.rm(path, recursive=True)
            self.map[key] = value
            self.fs.invalidate_cache(self.fs._parent(path))
        except self.exceptions as e:
            raise KeyError(key) from e

    def __delitem__(self, key):
        if self.mode == 'r':
            raise ReadOnlyError()
        key = self._normalize_key(key)
        path = self.dir_path(key)
        if self.fs.isdir(path):
            self.fs.rm(path, recursive=True)
        else:
            del self.map[key]

    def __contains__(self, key):
        key = self._normalize_key(key)
        return key in self.map

    def __eq__(self, other):
        return (type(self) == type(other) and self.map == other.map
                and self.mode == other.mode)

    def keys(self):
        return iter(self.map)

    def __iter__(self):
        return self.keys()

    def __len__(self):
        return len(list(self.keys()))

    def dir_path(self, path=None):
        store_path = normalize_storage_path(path)
        return self.map._key_to_str(store_path)

    def listdir(self, path=None):
        dir_path = self.dir_path(path)
        try:
            children = sorted(p.rstrip('/').rsplit('/', 1)[-1]
                              for p in self.fs.ls(dir_path, detail=False))
            if self.key_separator != "/":
                return children
            else:
                if array_meta_key in children:
                    # special handling of directories containing an array to map nested chunk
                    # keys back to standard chunk keys
                    new_children = []
                    root_path = self.dir_path(path)
                    for entry in children:
                        entry_path = os.path.join(root_path, entry)
                        if _prog_number.match(entry) and self.fs.isdir(entry_path):
                            for file_name in self.fs.find(entry_path):
                                file_path = os.path.join(dir_path, file_name)
                                rel_path = file_path.split(root_path)[1]
<<<<<<< HEAD
                                rel_path = rel_path.lstrip(os.path.sep)
                                new_children.append(rel_path.replace(os.path.sep, '.'))
=======
                                rel_path = rel_path.lstrip('/')
                                new_children.append(rel_path.replace('/', '.'))
>>>>>>> f16e6734
                        else:
                            new_children.append(entry)
                    return sorted(new_children)
                else:
                    return children
        except IOError:
            return []

    def rmdir(self, path=None):
        if self.mode == 'r':
            raise ReadOnlyError()
        store_path = self.dir_path(path)
        if self.fs.isdir(store_path):
            self.fs.rm(store_path, recursive=True)

    def getsize(self, path=None):
        store_path = self.dir_path(path)
        return self.fs.du(store_path, True, True)

    def clear(self):
        if self.mode == 'r':
            raise ReadOnlyError()
        self.map.clear()


class TempStore(DirectoryStore):
    """Directory store using a temporary directory for storage.

    Parameters
    ----------
    suffix : string, optional
        Suffix for the temporary directory name.
    prefix : string, optional
        Prefix for the temporary directory name.
    dir : string, optional
        Path to parent directory in which to create temporary directory.
    normalize_keys : bool, optional
        If True, all store keys will be normalized to use lower case characters
        (e.g. 'foo' and 'FOO' will be treated as equivalent). This can be
        useful to avoid potential discrepancies between case-senstive and
        case-insensitive file system. Default value is False.
    dimension_separator : {'.', '/'}, optional
        Separator placed between the dimensions of a chunk.
    """

    # noinspection PyShadowingBuiltins
    def __init__(self, suffix='', prefix='zarr', dir=None, normalize_keys=False,
                 dimension_separator=None):
        path = tempfile.mkdtemp(suffix=suffix, prefix=prefix, dir=dir)
        atexit.register(atexit_rmtree, path)
        super().__init__(path, normalize_keys=normalize_keys)


_prog_ckey = re.compile(r'^(\d+)(\.\d+)+$')
_prog_number = re.compile(r'^\d+$')


class NestedDirectoryStore(DirectoryStore):
    """Storage class using directories and files on a standard file system, with
    special handling for chunk keys so that chunk files for multidimensional
    arrays are stored in a nested directory tree.

    Parameters
    ----------
    path : string
        Location of directory to use as the root of the storage hierarchy.
    normalize_keys : bool, optional
        If True, all store keys will be normalized to use lower case characters
        (e.g. 'foo' and 'FOO' will be treated as equivalent). This can be
        useful to avoid potential discrepancies between case-senstive and
        case-insensitive file system. Default value is False.
    dimension_separator : {'/'}, optional
        Separator placed between the dimensions of a chunk.
        Only supports "/" unlike other implementations.

    Examples
    --------
    Store a single array::

        >>> import zarr
        >>> store = zarr.NestedDirectoryStore('data/array.zarr')
        >>> z = zarr.zeros((10, 10), chunks=(5, 5), store=store, overwrite=True)
        >>> z[...] = 42

    Each chunk of the array is stored as a separate file on the file system,
    note the multiple directory levels used for the chunk files::

        >>> import os
        >>> sorted(os.listdir('data/array.zarr'))
        ['.zarray', '0', '1']
        >>> sorted(os.listdir('data/array.zarr/0'))
        ['0', '1']
        >>> sorted(os.listdir('data/array.zarr/1'))
        ['0', '1']

    Store a group::

        >>> store = zarr.NestedDirectoryStore('data/group.zarr')
        >>> root = zarr.group(store=store, overwrite=True)
        >>> foo = root.create_group('foo')
        >>> bar = foo.zeros('bar', shape=(10, 10), chunks=(5, 5))
        >>> bar[...] = 42

    When storing a group, levels in the group hierarchy will correspond to
    directories on the file system, i.e.::

        >>> sorted(os.listdir('data/group.zarr'))
        ['.zgroup', 'foo']
        >>> sorted(os.listdir('data/group.zarr/foo'))
        ['.zgroup', 'bar']
        >>> sorted(os.listdir('data/group.zarr/foo/bar'))
        ['.zarray', '0', '1']
        >>> sorted(os.listdir('data/group.zarr/foo/bar/0'))
        ['0', '1']
        >>> sorted(os.listdir('data/group.zarr/foo/bar/1'))
        ['0', '1']

    Notes
    -----
    The :class:`DirectoryStore` class stores all chunk files for an array
    together in a single directory. On some file systems, the potentially large
    number of files in a single directory can cause performance issues. The
    :class:`NestedDirectoryStore` class provides an alternative where chunk
    files for multidimensional arrays will be organised into a directory
    hierarchy, thus reducing the number of files in any one directory.

    Safe to write in multiple threads or processes.

    """

    def __init__(self, path, normalize_keys=False, dimension_separator="/"):
        super().__init__(path, normalize_keys=normalize_keys)
        if dimension_separator is None:
            dimension_separator = "/"
        elif dimension_separator != "/":
            raise ValueError(
                "NestedDirectoryStore only supports '/' as dimension_separator")
        self._dimension_separator = dimension_separator

    def __eq__(self, other):
        return (
            isinstance(other, NestedDirectoryStore) and
            self.path == other.path
        )


# noinspection PyPep8Naming
class ZipStore(Store):
    """Storage class using a Zip file.

    Parameters
    ----------
    path : string
        Location of file.
    compression : integer, optional
        Compression method to use when writing to the archive.
    allowZip64 : bool, optional
        If True (the default) will create ZIP files that use the ZIP64
        extensions when the zipfile is larger than 2 GiB. If False
        will raise an exception when the ZIP file would require ZIP64
        extensions.
    mode : string, optional
        One of 'r' to read an existing file, 'w' to truncate and write a new
        file, 'a' to append to an existing file, or 'x' to exclusively create
        and write a new file.
    dimension_separator : {'.', '/'}, optional
        Separator placed between the dimensions of a chunk.

    Examples
    --------
    Store a single array::

        >>> import zarr
        >>> store = zarr.ZipStore('data/array.zip', mode='w')
        >>> z = zarr.zeros((10, 10), chunks=(5, 5), store=store)
        >>> z[...] = 42
        >>> store.close()  # don't forget to call this when you're done

    Store a group::

        >>> store = zarr.ZipStore('data/group.zip', mode='w')
        >>> root = zarr.group(store=store)
        >>> foo = root.create_group('foo')
        >>> bar = foo.zeros('bar', shape=(10, 10), chunks=(5, 5))
        >>> bar[...] = 42
        >>> store.close()  # don't forget to call this when you're done

    After modifying a ZipStore, the ``close()`` method must be called, otherwise
    essential data will not be written to the underlying Zip file. The ZipStore
    class also supports the context manager protocol, which ensures the ``close()``
    method is called on leaving the context, e.g.::

        >>> with zarr.ZipStore('data/array.zip', mode='w') as store:
        ...     z = zarr.zeros((10, 10), chunks=(5, 5), store=store)
        ...     z[...] = 42
        ...     # no need to call store.close()

    Notes
    -----
    Each chunk of an array is stored as a separate entry in the Zip file. Note
    that Zip files do not provide any way to remove or replace existing entries.
    If an attempt is made to replace an entry, then a warning is generated by
    the Python standard library about a duplicate Zip file entry. This can be
    triggered if you attempt to write data to a Zarr array more than once,
    e.g.::

        >>> store = zarr.ZipStore('data/example.zip', mode='w')
        >>> z = zarr.zeros(100, chunks=10, store=store)
        >>> # first write OK
        ... z[...] = 42
        >>> # second write generates warnings
        ... z[...] = 42  # doctest: +SKIP
        >>> store.close()

    This can also happen in a more subtle situation, where data are written only
    once to a Zarr array, but the write operations are not aligned with chunk
    boundaries, e.g.::

        >>> store = zarr.ZipStore('data/example.zip', mode='w')
        >>> z = zarr.zeros(100, chunks=10, store=store)
        >>> z[5:15] = 42
        >>> # write overlaps chunk previously written, generates warnings
        ... z[15:25] = 42  # doctest: +SKIP

    To avoid creating duplicate entries, only write data once, and align writes
    with chunk boundaries. This alignment is done automatically if you call
    ``z[...] = ...`` or create an array from existing data via :func:`zarr.array`.

    Alternatively, use a :class:`DirectoryStore` when writing the data, then
    manually Zip the directory and use the Zip file for subsequent reads.
    Take note that the files in the Zip file must be relative to the root of the
    Zarr archive. You may find it easier to create such a Zip file with ``7z``, e.g.::

        7z a -tzip archive.zarr.zip archive.zarr/.

    Safe to write in multiple threads but not in multiple processes.

    """

    _erasable = False

    def __init__(self, path, compression=zipfile.ZIP_STORED, allowZip64=True, mode='a',
                 dimension_separator=None):

        # store properties
        path = os.path.abspath(path)
        self.path = path
        self.compression = compression
        self.allowZip64 = allowZip64
        self.mode = mode
        self._dimension_separator = dimension_separator

        # Current understanding is that zipfile module in stdlib is not thread-safe,
        # and so locking is required for both read and write. However, this has not
        # been investigated in detail, perhaps no lock is needed if mode='r'.
        self.mutex = RLock()

        # open zip file
        self.zf = zipfile.ZipFile(path, mode=mode, compression=compression,
                                  allowZip64=allowZip64)

    def __getstate__(self):
        self.flush()
        return self.path, self.compression, self.allowZip64, self.mode

    def __setstate__(self, state):
        path, compression, allowZip64, mode = state
        # if initially opened with mode 'w' or 'x', re-open in mode 'a' so file doesn't
        # get clobbered
        if mode in 'wx':
            mode = 'a'
        self.__init__(path=path, compression=compression, allowZip64=allowZip64,
                      mode=mode)

    def close(self):
        """Closes the underlying zip file, ensuring all records are written."""
        with self.mutex:
            self.zf.close()

    def flush(self):
        """Closes the underlying zip file, ensuring all records are written,
        then re-opens the file for further modifications."""
        if self.mode != 'r':
            with self.mutex:
                self.zf.close()
                # N.B., re-open with mode 'a' regardless of initial mode so we don't wipe
                # what's been written
                self.zf = zipfile.ZipFile(self.path, mode='a',
                                          compression=self.compression,
                                          allowZip64=self.allowZip64)

    def __enter__(self):
        return self

    def __exit__(self, *args):
        self.close()

    def __getitem__(self, key):
        with self.mutex:
            with self.zf.open(key) as f:  # will raise KeyError
                return f.read()

    def __setitem__(self, key, value):
        if self.mode == 'r':
            raise ReadOnlyError()
        value = ensure_contiguous_ndarray(value)
        with self.mutex:
            # writestr(key, value) writes with default permissions from
            # zipfile (600) that are too restrictive, build ZipInfo for
            # the key to work around limitation
            keyinfo = zipfile.ZipInfo(filename=key,
                                      date_time=time.localtime(time.time())[:6])
            keyinfo.compress_type = self.compression
            if keyinfo.filename[-1] == os.sep:
                keyinfo.external_attr = 0o40775 << 16   # drwxrwxr-x
                keyinfo.external_attr |= 0x10           # MS-DOS directory flag
            else:
                keyinfo.external_attr = 0o644 << 16     # ?rw-r--r--

            self.zf.writestr(keyinfo, value)

    def __delitem__(self, key):
        raise NotImplementedError

    def __eq__(self, other):
        return (
            isinstance(other, ZipStore) and
            self.path == other.path and
            self.compression == other.compression and
            self.allowZip64 == other.allowZip64
        )

    def keylist(self):
        with self.mutex:
            return sorted(self.zf.namelist())

    def keys(self):
        for key in self.keylist():
            yield key

    def __iter__(self):
        return self.keys()

    def __len__(self):
        return sum(1 for _ in self.keys())

    def __contains__(self, key):
        try:
            with self.mutex:
                self.zf.getinfo(key)
        except KeyError:
            return False
        else:
            return True

    def listdir(self, path=None):
        path = normalize_storage_path(path)
        return _listdir_from_keys(self, path)

    def getsize(self, path=None):
        path = normalize_storage_path(path)
        with self.mutex:
            children = self.listdir(path)
            if children:
                size = 0
                for child in children:
                    if path:
                        name = path + '/' + child
                    else:
                        name = child
                    try:
                        info = self.zf.getinfo(name)
                    except KeyError:
                        pass
                    else:
                        size += info.compress_size
                return size
            elif path:
                try:
                    info = self.zf.getinfo(path)
                    return info.compress_size
                except KeyError:
                    return 0
            else:
                return 0

    def clear(self):
        if self.mode == 'r':
            raise ReadOnlyError()
        with self.mutex:
            self.close()
            os.remove(self.path)
            self.zf = zipfile.ZipFile(self.path, mode=self.mode,
                                      compression=self.compression,
                                      allowZip64=self.allowZip64)


def migrate_1to2(store):
    """Migrate array metadata in `store` from Zarr format version 1 to
    version 2.

    Parameters
    ----------
    store : Store
        Store to be migrated.

    Notes
    -----
    Version 1 did not support hierarchies, so this migration function will
    look for a single array in `store` and migrate the array metadata to
    version 2.

    """

    # migrate metadata
    from zarr import meta_v1
    meta = meta_v1.decode_metadata(store['meta'])
    del store['meta']

    # add empty filters
    meta['filters'] = None

    # migration compression metadata
    compression = meta['compression']
    if compression is None or compression == 'none':
        compressor_config = None
    else:
        compression_opts = meta['compression_opts']
        codec_cls = codec_registry[compression]
        if isinstance(compression_opts, dict):
            compressor = codec_cls(**compression_opts)
        else:
            compressor = codec_cls(compression_opts)
        compressor_config = compressor.get_config()
    meta['compressor'] = compressor_config
    del meta['compression']
    del meta['compression_opts']

    # store migrated metadata
    store[array_meta_key] = store._metadata_class.encode_array_metadata(meta)

    # migrate user attributes
    store[attrs_key] = store['attrs']
    del store['attrs']


# noinspection PyShadowingBuiltins
class DBMStore(Store):
    """Storage class using a DBM-style database.

    Parameters
    ----------
    path : string
        Location of database file.
    flag : string, optional
        Flags for opening the database file.
    mode : int
        File mode used if a new file is created.
    open : function, optional
        Function to open the database file. If not provided, :func:`dbm.open` will be
        used on Python 3, and :func:`anydbm.open` will be used on Python 2.
    write_lock: bool, optional
        Use a lock to prevent concurrent writes from multiple threads (True by default).
    dimension_separator : {'.', '/'}, optional
        Separator placed between the dimensions of a chunk.e
    **open_kwargs
        Keyword arguments to pass the `open` function.

    Examples
    --------
    Store a single array::

        >>> import zarr
        >>> store = zarr.DBMStore('data/array.db')
        >>> z = zarr.zeros((10, 10), chunks=(5, 5), store=store, overwrite=True)
        >>> z[...] = 42
        >>> store.close()  # don't forget to call this when you're done

    Store a group::

        >>> store = zarr.DBMStore('data/group.db')
        >>> root = zarr.group(store=store, overwrite=True)
        >>> foo = root.create_group('foo')
        >>> bar = foo.zeros('bar', shape=(10, 10), chunks=(5, 5))
        >>> bar[...] = 42
        >>> store.close()  # don't forget to call this when you're done

    After modifying a DBMStore, the ``close()`` method must be called, otherwise
    essential data may not be written to the underlying database file. The
    DBMStore class also supports the context manager protocol, which ensures the
    ``close()`` method is called on leaving the context, e.g.::

        >>> with zarr.DBMStore('data/array.db') as store:
        ...     z = zarr.zeros((10, 10), chunks=(5, 5), store=store, overwrite=True)
        ...     z[...] = 42
        ...     # no need to call store.close()

    A different database library can be used by passing a different function to
    the `open` parameter. For example, if the `bsddb3
    <https://www.jcea.es/programacion/pybsddb.htm>`_ package is installed, a
    Berkeley DB database can be used::

        >>> import bsddb3
        >>> store = zarr.DBMStore('data/array.bdb', open=bsddb3.btopen)
        >>> z = zarr.zeros((10, 10), chunks=(5, 5), store=store, overwrite=True)
        >>> z[...] = 42
        >>> store.close()

    Notes
    -----
    Please note that, by default, this class will use the Python standard
    library `dbm.open` function to open the database file (or `anydbm.open` on
    Python 2). There are up to three different implementations of DBM-style
    databases available in any Python installation, and which one is used may
    vary from one system to another.  Database file formats are not compatible
    between these different implementations.  Also, some implementations are
    more efficient than others. In particular, the "dumb" implementation will be
    the fall-back on many systems, and has very poor performance for some usage
    scenarios. If you want to ensure a specific implementation is used, pass the
    corresponding open function, e.g., `dbm.gnu.open` to use the GNU DBM
    library.

    Safe to write in multiple threads. May be safe to write in multiple processes,
    depending on which DBM implementation is being used, although this has not been
    tested.

    """

    def __init__(self, path, flag='c', mode=0o666, open=None, write_lock=True,
                 dimension_separator=None,
                 **open_kwargs):
        if open is None:
            import dbm
            open = dbm.open
        path = os.path.abspath(path)
        # noinspection PyArgumentList
        self.db = open(path, flag, mode, **open_kwargs)
        self.path = path
        self.flag = flag
        self.mode = mode
        self.open = open
        self.write_lock = write_lock
        if write_lock:
            # This may not be required as some dbm implementations manage their own
            # locks, but err on the side of caution.
            self.write_mutex = Lock()
        else:
            self.write_mutex = nolock
        self.open_kwargs = open_kwargs
        self._dimension_separator = dimension_separator

    def __getstate__(self):
        try:
            self.flush()  # needed for ndbm
        except Exception:
            # flush may fail if db has already been closed
            pass
        return (self.path, self.flag, self.mode, self.open, self.write_lock,
                self.open_kwargs)

    def __setstate__(self, state):
        path, flag, mode, open, write_lock, open_kws = state
        if flag[0] == 'n':
            flag = 'c' + flag[1:]  # don't clobber an existing database
        self.__init__(path=path, flag=flag, mode=mode, open=open,
                      write_lock=write_lock, **open_kws)

    def close(self):
        """Closes the underlying database file."""
        if hasattr(self.db, 'close'):
            with self.write_mutex:
                self.db.close()

    def flush(self):
        """Synchronizes data to the underlying database file."""
        if self.flag[0] != 'r':
            with self.write_mutex:
                if hasattr(self.db, 'sync'):
                    self.db.sync()
                else:  # pragma: no cover
                    # we don't cover this branch anymore as ndbm (oracle) is not packaged
                    # by conda-forge on non-mac OS:
                    # https://github.com/conda-forge/staged-recipes/issues/4476
                    # fall-back, close and re-open, needed for ndbm
                    flag = self.flag
                    if flag[0] == 'n':
                        flag = 'c' + flag[1:]  # don't clobber an existing database
                    self.db.close()
                    # noinspection PyArgumentList
                    self.db = self.open(self.path, flag, self.mode, **self.open_kwargs)

    def __enter__(self):
        return self

    def __exit__(self, *args):
        self.close()

    def __getitem__(self, key):
        if isinstance(key, str):
            key = key.encode("ascii")
        return self.db[key]

    def __setitem__(self, key, value):
        if isinstance(key, str):
            key = key.encode("ascii")
        value = ensure_bytes(value)
        with self.write_mutex:
            self.db[key] = value

    def __delitem__(self, key):
        if isinstance(key, str):
            key = key.encode("ascii")
        with self.write_mutex:
            del self.db[key]

    def __eq__(self, other):
        return (
            isinstance(other, DBMStore) and
            self.path == other.path and
            # allow flag and mode to differ
            self.open == other.open and
            self.open_kwargs == other.open_kwargs
        )

    def keys(self):
        return (ensure_text(k, "ascii") for k in iter(self.db.keys()))

    def __iter__(self):
        return self.keys()

    def __len__(self):
        return sum(1 for _ in self.keys())

    def __contains__(self, key):
        if isinstance(key, str):
            key = key.encode("ascii")
        return key in self.db


class LMDBStore(Store):
    """Storage class using LMDB. Requires the `lmdb <http://lmdb.readthedocs.io/>`_
    package to be installed.


    Parameters
    ----------
    path : string
        Location of database file.
    buffers : bool, optional
        If True (default) use support for buffers, which should increase performance by
        reducing memory copies.
    dimension_separator : {'.', '/'}, optional
        Separator placed between the dimensions of a chunk.
    **kwargs
        Keyword arguments passed through to the `lmdb.open` function.

    Examples
    --------
    Store a single array::

        >>> import zarr
        >>> store = zarr.LMDBStore('data/array.mdb')
        >>> z = zarr.zeros((10, 10), chunks=(5, 5), store=store, overwrite=True)
        >>> z[...] = 42
        >>> store.close()  # don't forget to call this when you're done

    Store a group::

        >>> store = zarr.LMDBStore('data/group.mdb')
        >>> root = zarr.group(store=store, overwrite=True)
        >>> foo = root.create_group('foo')
        >>> bar = foo.zeros('bar', shape=(10, 10), chunks=(5, 5))
        >>> bar[...] = 42
        >>> store.close()  # don't forget to call this when you're done

    After modifying a DBMStore, the ``close()`` method must be called, otherwise
    essential data may not be written to the underlying database file. The
    DBMStore class also supports the context manager protocol, which ensures the
    ``close()`` method is called on leaving the context, e.g.::

        >>> with zarr.LMDBStore('data/array.mdb') as store:
        ...     z = zarr.zeros((10, 10), chunks=(5, 5), store=store, overwrite=True)
        ...     z[...] = 42
        ...     # no need to call store.close()

    Notes
    -----
    By default writes are not immediately flushed to disk to increase performance. You
    can ensure data are flushed to disk by calling the ``flush()`` or ``close()`` methods.

    Should be safe to write in multiple threads or processes due to the synchronization
    support within LMDB, although writing from multiple processes has not been tested.

    """

    def __init__(self, path, buffers=True, dimension_separator=None, **kwargs):
        import lmdb

        # set default memory map size to something larger than the lmdb default, which is
        # very likely to be too small for any moderate array (logic copied from zict)
        map_size = (2**40 if sys.maxsize >= 2**32 else 2**28)
        kwargs.setdefault('map_size', map_size)

        # don't initialize buffers to zero by default, shouldn't be necessary
        kwargs.setdefault('meminit', False)

        # decide whether to use the writemap option based on the operating system's
        # support for sparse files - writemap requires sparse file support otherwise
        # the whole# `map_size` may be reserved up front on disk (logic copied from zict)
        writemap = sys.platform.startswith('linux')
        kwargs.setdefault('writemap', writemap)

        # decide options for when data are flushed to disk - choose to delay syncing
        # data to filesystem, otherwise pay a large performance penalty (zict also does
        # this)
        kwargs.setdefault('metasync', False)
        kwargs.setdefault('sync', False)
        kwargs.setdefault('map_async', False)

        # set default option for number of cached transactions
        max_spare_txns = multiprocessing.cpu_count()
        kwargs.setdefault('max_spare_txns', max_spare_txns)

        # normalize path
        path = os.path.abspath(path)

        # open database
        self.db = lmdb.open(path, **kwargs)

        # store properties
        self.buffers = buffers
        self.path = path
        self.kwargs = kwargs
        self._dimension_separator = dimension_separator

    def __getstate__(self):
        try:
            self.flush()  # just in case
        except Exception:
            # flush may fail if db has already been closed
            pass
        return self.path, self.buffers, self.kwargs

    def __setstate__(self, state):
        path, buffers, kwargs = state
        self.__init__(path=path, buffers=buffers, **kwargs)

    def close(self):
        """Closes the underlying database."""
        self.db.close()

    def flush(self):
        """Synchronizes data to the file system."""
        self.db.sync()

    def __enter__(self):
        return self

    def __exit__(self, *args):
        self.close()

    def __getitem__(self, key):
        if isinstance(key, str):
            key = key.encode("ascii")
        # use the buffers option, should avoid a memory copy
        with self.db.begin(buffers=self.buffers) as txn:
            value = txn.get(key)
        if value is None:
            raise KeyError(key)
        return value

    def __setitem__(self, key, value):
        if isinstance(key, str):
            key = key.encode("ascii")
        with self.db.begin(write=True, buffers=self.buffers) as txn:
            txn.put(key, value)

    def __delitem__(self, key):
        if isinstance(key, str):
            key = key.encode("ascii")
        with self.db.begin(write=True) as txn:
            if not txn.delete(key):
                raise KeyError(key)

    def __contains__(self, key):
        if isinstance(key, str):
            key = key.encode("ascii")
        with self.db.begin(buffers=self.buffers) as txn:
            with txn.cursor() as cursor:
                return cursor.set_key(key)

    def items(self):
        with self.db.begin(buffers=self.buffers) as txn:
            with txn.cursor() as cursor:
                for k, v in cursor.iternext(keys=True, values=True):
                    yield ensure_text(k, "ascii"), v

    def keys(self):
        with self.db.begin(buffers=self.buffers) as txn:
            with txn.cursor() as cursor:
                for k in cursor.iternext(keys=True, values=False):
                    yield ensure_text(k, "ascii")

    def values(self):
        with self.db.begin(buffers=self.buffers) as txn:
            with txn.cursor() as cursor:
                for v in cursor.iternext(keys=False, values=True):
                    yield v

    def __iter__(self):
        return self.keys()

    def __len__(self):
        return self.db.stat()['entries']



class LRUStoreCache(Store):
    """Storage class that implements a least-recently-used (LRU) cache layer over
    some other store. Intended primarily for use with stores that can be slow to
    access, e.g., remote stores that require network communication to store and
    retrieve data.

    Parameters
    ----------
    store : Store
        The store containing the actual data to be cached.
    max_size : int
        The maximum size that the cache may grow to, in number of bytes. Provide `None`
        if you would like the cache to have unlimited size.

    Examples
    --------
    The example below wraps an S3 store with an LRU cache::

        >>> import s3fs
        >>> import zarr
        >>> s3 = s3fs.S3FileSystem(anon=True, client_kwargs=dict(region_name='eu-west-2'))
        >>> store = s3fs.S3Map(root='zarr-demo/store', s3=s3, check=False)
        >>> cache = zarr.LRUStoreCache(store, max_size=2**28)
        >>> root = zarr.group(store=cache)  # doctest: +REMOTE_DATA
        >>> z = root['foo/bar/baz']  # doctest: +REMOTE_DATA
        >>> from timeit import timeit
        >>> # first data access is relatively slow, retrieved from store
        ... timeit('print(z[:].tostring())', number=1, globals=globals())  # doctest: +SKIP
        b'Hello from the cloud!'
        0.1081731989979744
        >>> # second data access is faster, uses cache
        ... timeit('print(z[:].tostring())', number=1, globals=globals())  # doctest: +SKIP
        b'Hello from the cloud!'
        0.0009490990014455747

    """

    def __init__(self, store, max_size: int):
        self._store = Store._ensure_store(store)
        self._max_size = max_size
        self._current_size = 0
        self._keys_cache = None
        self._contains_cache = None
        self._listdir_cache: Dict[Path, Any] = dict()
        self._values_cache: Dict[Path, Any] = OrderedDict()
        self._mutex = Lock()
        self.hits = self.misses = 0

    def __getstate__(self):
        return (self._store, self._max_size, self._current_size, self._keys_cache,
                self._contains_cache, self._listdir_cache, self._values_cache, self.hits,
                self.misses)

    def __setstate__(self, state):
        (self._store, self._max_size, self._current_size, self._keys_cache,
         self._contains_cache, self._listdir_cache, self._values_cache, self.hits,
         self.misses) = state
        self._mutex = Lock()

    def __len__(self):
        return len(self._keys())

    def __iter__(self):
        return self.keys()

    def __contains__(self, key):
        with self._mutex:
            if self._contains_cache is None:
                self._contains_cache = set(self._keys())
            return key in self._contains_cache

    def clear(self):
        self._store.clear()
        self.invalidate()

    def keys(self):
        with self._mutex:
            return iter(self._keys())

    def _keys(self):
        if self._keys_cache is None:
            self._keys_cache = list(self._store.keys())
        return self._keys_cache

    def listdir(self, path: Path = None):
        with self._mutex:
            try:
                return self._listdir_cache[path]
            except KeyError:
                listing = listdir(self._store, path)
                self._listdir_cache[path] = listing
                return listing

    def getsize(self, path=None) -> int:
        return getsize(self._store, path=path)

    def _pop_value(self):
        # remove the first value from the cache, as this will be the least recently
        # used value
        _, v = self._values_cache.popitem(last=False)
        return v

    def _accommodate_value(self, value_size):
        if self._max_size is None:
            return
        # ensure there is enough space in the cache for a new value
        while self._current_size + value_size > self._max_size:
            v = self._pop_value()
            self._current_size -= buffer_size(v)

    def _cache_value(self, key: Path, value):
        # cache a value
        value_size = buffer_size(value)
        # check size of the value against max size, as if the value itself exceeds max
        # size then we are never going to cache it
        if self._max_size is None or value_size <= self._max_size:
            self._accommodate_value(value_size)
            self._values_cache[key] = value
            self._current_size += value_size

    def invalidate(self):
        """Completely clear the cache."""
        with self._mutex:
            self._values_cache.clear()
            self._invalidate_keys()

    def invalidate_values(self):
        """Clear the values cache."""
        with self._mutex:
            self._values_cache.clear()

    def invalidate_keys(self):
        """Clear the keys cache."""
        with self._mutex:
            self._invalidate_keys()

    def _invalidate_keys(self):
        self._keys_cache = None
        self._contains_cache = None
        self._listdir_cache.clear()

    def _invalidate_value(self, key):
        if key in self._values_cache:
            value = self._values_cache.pop(key)
            self._current_size -= buffer_size(value)

    def __getitem__(self, key):
        try:
            # first try to obtain the value from the cache
            with self._mutex:
                value = self._values_cache[key]
                # cache hit if no KeyError is raised
                self.hits += 1
                # treat the end as most recently used
                self._values_cache.move_to_end(key)

        except KeyError:
            # cache miss, retrieve value from the store
            value = self._store[key]
            with self._mutex:
                self.misses += 1
                # need to check if key is not in the cache, as it may have been cached
                # while we were retrieving the value from the store
                if key not in self._values_cache:
                    self._cache_value(key, value)

        return value

    def __setitem__(self, key, value):
        self._store[key] = value
        with self._mutex:
            self._invalidate_keys()
            self._invalidate_value(key)
            self._cache_value(key, value)

    def __delitem__(self, key):
        del self._store[key]
        with self._mutex:
            self._invalidate_keys()
            self._invalidate_value(key)


class SQLiteStore(Store):
    """Storage class using SQLite.

    Parameters
    ----------
    path : string
        Location of database file.
    dimension_separator : {'.', '/'}, optional
        Separator placed between the dimensions of a chunk.
    **kwargs
        Keyword arguments passed through to the `sqlite3.connect` function.

    Examples
    --------
    Store a single array::

        >>> import zarr
        >>> store = zarr.SQLiteStore('data/array.sqldb')
        >>> z = zarr.zeros((10, 10), chunks=(5, 5), store=store, overwrite=True)
        >>> z[...] = 42
        >>> store.close()  # don't forget to call this when you're done

    Store a group::

        >>> store = zarr.SQLiteStore('data/group.sqldb')
        >>> root = zarr.group(store=store, overwrite=True)
        >>> foo = root.create_group('foo')
        >>> bar = foo.zeros('bar', shape=(10, 10), chunks=(5, 5))
        >>> bar[...] = 42
        >>> store.close()  # don't forget to call this when you're done
    """

    def __init__(self, path, dimension_separator=None, **kwargs):
        import sqlite3

        self._dimension_separator = dimension_separator

        # normalize path
        if path != ':memory:':
            path = os.path.abspath(path)

        # store properties
        self.path = path
        self.kwargs = kwargs

        # allow threading if SQLite connections are thread-safe
        #
        # ref: https://www.sqlite.org/releaselog/3_3_1.html
        # ref: https://bugs.python.org/issue27190
        check_same_thread = True
        if sqlite3.sqlite_version_info >= (3, 3, 1):
            check_same_thread = False

        # keep a lock for serializing mutable operations
        self.lock = Lock()

        # open database
        self.db = sqlite3.connect(
            self.path,
            detect_types=0,
            isolation_level=None,
            check_same_thread=check_same_thread,
            **self.kwargs
        )

        # handle keys as `str`s
        self.db.text_factory = str

        # get a cursor to read/write to the database
        self.cursor = self.db.cursor()

        # initialize database with our table if missing
        with self.lock:
            self.cursor.execute(
                'CREATE TABLE IF NOT EXISTS zarr(k TEXT PRIMARY KEY, v BLOB)'
            )

    def __getstate__(self):
        if self.path == ':memory:':
            raise PicklingError('Cannot pickle in-memory SQLite databases')
        return self.path, self.kwargs

    def __setstate__(self, state):
        path, kwargs = state
        self.__init__(path=path, **kwargs)

    def close(self):
        """Closes the underlying database."""

        # close cursor and db objects
        self.cursor.close()
        self.db.close()

    def __getitem__(self, key):
        value = self.cursor.execute('SELECT v FROM zarr WHERE (k = ?)', (key,))
        for v, in value:
            return v
        raise KeyError(key)

    def __setitem__(self, key, value):
        self.update({key: value})

    def __delitem__(self, key):
        with self.lock:
            self.cursor.execute('DELETE FROM zarr WHERE (k = ?)', (key,))
            if self.cursor.rowcount < 1:
                raise KeyError(key)

    def __contains__(self, key):
        cs = self.cursor.execute(
            'SELECT COUNT(*) FROM zarr WHERE (k = ?)', (key,)
        )
        for has, in cs:
            has = bool(has)
            return has

    def items(self):
        kvs = self.cursor.execute('SELECT k, v FROM zarr')
        for k, v in kvs:
            yield k, v

    def keys(self):
        ks = self.cursor.execute('SELECT k FROM zarr')
        for k, in ks:
            yield k

    def values(self):
        vs = self.cursor.execute('SELECT v FROM zarr')
        for v, in vs:
            yield v

    def __iter__(self):
        return self.keys()

    def __len__(self):
        cs = self.cursor.execute('SELECT COUNT(*) FROM zarr')
        for c, in cs:
            return c

    def update(self, *args, **kwargs):
        args += (kwargs,)

        kv_list = []
        for dct in args:
            for k, v in dct.items():
                v = ensure_contiguous_ndarray(v)

                # Accumulate key-value pairs for storage
                kv_list.append((k, v))

        with self.lock:
            self.cursor.executemany('REPLACE INTO zarr VALUES (?, ?)', kv_list)

    def listdir(self, path=None):
        path = normalize_storage_path(path)
        sep = '_' if path == '' else '/'
        keys = self.cursor.execute(
            '''
            SELECT DISTINCT SUBSTR(m, 0, INSTR(m, "/")) AS l FROM (
                SELECT LTRIM(SUBSTR(k, LENGTH(?) + 1), "/") || "/" AS m
                FROM zarr WHERE k LIKE (? || "{sep}%")
            ) ORDER BY l ASC
            '''.format(sep=sep),
            (path, path)
        )
        keys = list(map(operator.itemgetter(0), keys))
        return keys

    def getsize(self, path=None):
        path = normalize_storage_path(path)
        size = self.cursor.execute(
            '''
            SELECT COALESCE(SUM(LENGTH(v)), 0) FROM zarr
            WHERE k LIKE (? || "%") AND
                  0 == INSTR(LTRIM(SUBSTR(k, LENGTH(?) + 1), "/"), "/")
            ''',
            (path, path)
        )
        for s, in size:
            return s

    def rmdir(self, path=None):
        path = normalize_storage_path(path)
        if path:
            with self.lock:
                self.cursor.execute(
                    'DELETE FROM zarr WHERE k LIKE (? || "/%")', (path,)
                )
        else:
            self.clear()

    def clear(self):
        with self.lock:
            self.cursor.executescript(
                '''
                BEGIN TRANSACTION;
                    DROP TABLE zarr;
                    CREATE TABLE zarr(k TEXT PRIMARY KEY, v BLOB);
                COMMIT TRANSACTION;
                '''
            )


class MongoDBStore(Store):
    """Storage class using MongoDB.

    .. note:: This is an experimental feature.

    Requires the `pymongo <https://api.mongodb.com/python/current/>`_
    package to be installed.

    Parameters
    ----------
    database : string
        Name of database
    collection : string
        Name of collection
    dimension_separator : {'.', '/'}, optional
        Separator placed between the dimensions of a chunk.
    **kwargs
        Keyword arguments passed through to the `pymongo.MongoClient` function.

    Notes
    -----
    The maximum chunksize in MongoDB documents is 16 MB.

    """

    _key = 'key'
    _value = 'value'

    def __init__(self, database='mongodb_zarr', collection='zarr_collection',
                 dimension_separator=None, **kwargs):
        import pymongo

        self._database = database
        self._collection = collection
        self._dimension_separator = dimension_separator
        self._kwargs = kwargs

        self.client = pymongo.MongoClient(**self._kwargs)
        self.db = self.client.get_database(self._database)
        self.collection = self.db.get_collection(self._collection)

    def __getitem__(self, key):
        doc = self.collection.find_one({self._key: key})

        if doc is None:
            raise KeyError(key)
        else:
            return doc[self._value]

    def __setitem__(self, key, value):
        value = ensure_bytes(value)
        self.collection.replace_one({self._key: key},
                                    {self._key: key, self._value: value},
                                    upsert=True)

    def __delitem__(self, key):
        result = self.collection.delete_many({self._key: key})
        if not result.deleted_count == 1:
            raise KeyError(key)

    def __iter__(self):
        for f in self.collection.find({}):
            yield f[self._key]

    def __len__(self):
        return self.collection.count_documents({})

    def __getstate__(self):
        return self._database, self._collection, self._kwargs

    def __setstate__(self, state):
        database, collection, kwargs = state
        self.__init__(database=database, collection=collection, **kwargs)

    def close(self):
        """Cleanup client resources and disconnect from MongoDB."""
        self.client.close()

    def clear(self):
        """Remove all items from store."""
        self.collection.delete_many({})


class RedisStore(Store):
    """Storage class using Redis.

    .. note:: This is an experimental feature.

    Requires the `redis <https://redis-py.readthedocs.io/>`_
    package to be installed.

    Parameters
    ----------
    prefix : string
        Name of prefix for Redis keys
    dimension_separator : {'.', '/'}, optional
        Separator placed between the dimensions of a chunk.
    **kwargs
        Keyword arguments passed through to the `redis.Redis` function.

    """
    def __init__(self, prefix='zarr', dimension_separator=None, **kwargs):
        import redis
        self._prefix = prefix
        self._kwargs = kwargs
        self._dimension_separator = dimension_separator

        self.client = redis.Redis(**kwargs)

    def _key(self, key):
        return '{prefix}:{key}'.format(prefix=self._prefix, key=key)

    def __getitem__(self, key):
        return self.client[self._key(key)]

    def __setitem__(self, key, value):
        value = ensure_bytes(value)
        self.client[self._key(key)] = value

    def __delitem__(self, key):
        count = self.client.delete(self._key(key))
        if not count:
            raise KeyError(key)

    def keylist(self):
        offset = len(self._key(''))  # length of prefix
        return [key[offset:].decode('utf-8')
                for key in self.client.keys(self._key('*'))]

    def keys(self):
        for key in self.keylist():
            yield key

    def __iter__(self):
        for key in self.keys():
            yield key

    def __len__(self):
        return len(self.keylist())

    def __getstate__(self):
        return self._prefix, self._kwargs

    def __setstate__(self, state):
        prefix, kwargs = state
        self.__init__(prefix=prefix, **kwargs)

    def clear(self):
        for key in self.keys():
            del self[key]


class ConsolidatedMetadataStore(Store):
    """A layer over other storage, where the metadata has been consolidated into
    a single key.

    The purpose of this class, is to be able to get all of the metadata for
    a given array in a single read operation from the underlying storage.
    See :func:`zarr.convenience.consolidate_metadata` for how to create this
    single metadata key.

    This class loads from the one key, and stores the data in a dict, so that
    accessing the keys no longer requires operations on the backend store.

    This class is read-only, and attempts to change the array metadata will
    fail, but changing the data is possible. If the backend storage is changed
    directly, then the metadata stored here could become obsolete, and
    :func:`zarr.convenience.consolidate_metadata` should be called again and the class
    re-invoked. The use case is for write once, read many times.

    .. versionadded:: 2.3

    .. note:: This is an experimental feature.

    Parameters
    ----------
    store: Store
        Containing the zarr array.
    metadata_key: str
        The target in the store where all of the metadata are stored. We
        assume JSON encoding.

    See Also
    --------
    zarr.convenience.consolidate_metadata, zarr.convenience.open_consolidated

    """

    def __init__(self, store: Store, metadata_key=".zmetadata"):
        self.store = store

        if getattr(store, '_store_version', 2) != 2:
            raise ValueError("Can only consolidate stores corresponding to "
                             "the Zarr v2 spec.")

        # retrieve consolidated metadata
        meta = json_loads(store[metadata_key])

        # check format of consolidated metadata
        consolidated_format = meta.get('zarr_consolidated_format', None)
        if consolidated_format != 1:
            raise MetadataError('unsupported zarr consolidated metadata format: %s' %
                                consolidated_format)

        # decode metadata
        self.meta_store: Store = KVStore(meta["metadata"])

    def __getitem__(self, key):
        return self.meta_store[key]

    def __contains__(self, item):
        return item in self.meta_store

    def __iter__(self):
        return iter(self.meta_store)

    def __len__(self):
        return len(self.meta_store)

    def __delitem__(self, key):
        raise ReadOnlyError()

    def __setitem__(self, key, value):
        raise ReadOnlyError()

    def getsize(self, path):
        return getsize(self.meta_store, path)

    def listdir(self, path):
        return listdir(self.meta_store, path)


""" versions of stores following the v3 protocol """


def _get_files_and_dirs_from_path(store, path):
    path = normalize_storage_path(path)

    files = []
    # add array metadata file if present
    array_key = _prefix_to_array_key(store, path)
    if array_key in store:
        files.append(os.path.join(store.path, array_key))

    # add group metadata file if present
    group_key = _prefix_to_group_key(store, path)
    if group_key in store:
        files.append(os.path.join(store.path, group_key))

    dirs = []
    # add array and group folders if present
    for d in ['data/root/' + path, 'meta/root/' + path]:
        dir_path = os.path.join(store.path, d)
        if os.path.exists(dir_path):
            dirs.append(dir_path)
    return files, dirs


# Note: The KVStoreV3 method resolution order (MRO) will be as follows:
# KVStoreV3.__mro__ == [zarr.storage.KVStoreV3,
#                       zarr.storage.StoreV3,
#                       zarr.storage.Store,
#                       collections.abc.MutableMapping,
#                       etc...

class KVStoreV3(KVStore, StoreV3):

    def list(self):
        return list(self._mutable_mapping.keys())

KVStoreV3.__doc__ = KVStore.__doc__


class FSStoreV3(FSStore, StoreV3):

    # TODO: update these meta keys
    _META_KEYS = ()  # FSStore only uses this within normalize_key

    def list(self):
        return list(self.keys())

    def _normalize_key(self, key):
        key = normalize_storage_path(key).lstrip('/')
        return key.lower() if self.normalize_keys else key

    def getsize(self, path=None):
        files, dirs = _get_files_and_dirs_from_path(self, path)
        size = 0
        for file in files:
            size += os.path.getsize(file)
        for d in dirs:
            size += self.fs.du(d, total=True, maxdepth=None)
        return size

    # def listdir(self, path=None):
    #     raise NotImplementedError("TODO: update this function for V3")
    #     # TODO: require leading '/'?
    #     path = normalize_storage_path(path)
    #     dir_path = self.dir_path(path)
    #     is_data_path = path.startswith('data')
    #     try:
    #         children = sorted(p.rstrip('/').rsplit('/', 1)[-1]
    #                           for p in self.fs.ls(dir_path, detail=False))
    #         if is_data_path:
    #             meta_path = path.replace('data', 'meta', 1)
    #             meta_dir_path = self.dir_path(meta_path)
    #             path_is_group = self.fs.isdir(meta_dir_path)
    #             if not path_is_group:
    #                 array_meta_path = meta_dir_path + '.array' + sfx
    #                 path_is_array = self.fs.exists(array_meta_path)

    #         if path_is_array:
    #             key_separator = json_loads(array_meta_path)
    #         if self.key_separator != "/":
    #             return children
    #         else:
    #             if array_meta_key in children:
    #                 # special handling of directories containing an array to map nested chunk
    #                 # keys back to standard chunk keys
    #                 new_children = []
    #                 root_path = self.dir_path(path)
    #                 for entry in children:
    #                     entry_path = os.path.join(root_path, entry)
    #                     if _prog_number.match(entry) and self.fs.isdir(entry_path):
    #                         for file_name in self.fs.find(entry_path):
    #                             file_path = os.path.join(dir_path, file_name)
    #                             rel_path = file_path.split(root_path)[1]
    #                             new_children.append(rel_path.replace(os.path.sep, '.'))
    #                     else:
    #                         new_children.append(entry)
    #                 return sorted(new_children)
    #             else:
    #                 return children
    #     except IOError:
    #         return []


    # def list_dir(self, prefix):
    #     """
    #     Note: carefully test this with trailing/leading slashes
    #     """
    #     assert prefix.endswith("/")

    #     all_keys = self.list_prefix(prefix)
    #     len_prefix = len(prefix)
    #     keys = []
    #     prefixes = []
    #     for k in all_keys:
    #         trail = k[len_prefix:]
    #         if "/" not in trail:
    #             keys.append(prefix + trail)
    #         else:
    #             prefixes.append(prefix + trail.split("/", maxsplit=1)[0] + "/")
    #     return keys, list(set(prefixes))



class MemoryStoreV3(MemoryStore, StoreV3):

    def __init__(self, root=None, cls=dict, dimension_separator=None):
        if root is None:
            self.root = cls()
        else:
            self.root = root
        self.cls = cls
        self.write_mutex = Lock()
        self._dimension_separator = dimension_separator  # TODO: modify for v3?

    def __eq__(self, other):
        return (
            isinstance(other, MemoryStoreV3) and
            self.root == other.root and
            self.cls == other.cls
        )

    # def _get_parent(self, item: str):
    #     raise NotImplementedError("TODO")

    # def _require_parent(self, item: str):
    #     raise NotImplementedError("TODO")

    # modify listdir or set to NotImplementedError? (use list_dir instead?)
    # def listdir(self, path: Path = None) -> List[str]:
    #     path = normalize_storage_path(path)
    #     if path:
    #         try:
    #             parent, key = self._get_parent(path)
    #             value = parent[key]
    #         except KeyError:
    #             return []
    #     else:
    #         value = self.root
    #     if isinstance(value, self.cls):
    #         return sorted(value.keys())
    #     else:
    #         return []

    # TODO: rename(), getsize()

    def list(self):
        return list(self.keys())

MemoryStoreV3.__doc__ = MemoryStoreV3.__doc__


class DirectoryStoreV3(DirectoryStore, StoreV3):

    def list(self):
        return list(self.keys())

    def __eq__(self, other):
        return (
            isinstance(other, DirectoryStoreV3) and
            self.path == other.path
        )

    def getsize(self, path=None):
        files, dirs = _get_files_and_dirs_from_path(self, path)
        size = 0
        for file in files:
            size += os.path.getsize(file)
        for d in dirs:
            for child in scandir(d):
                if child.is_file():
                    size += child.stat().st_size
        return size

    def rename(self, src_path, dst_path, metadata_key_suffix='.json'):
        store_src_path = normalize_storage_path(src_path)
        store_dst_path = normalize_storage_path(dst_path)

        dir_path = self.path
        any_existed = False
        for root_prefix in ['meta', 'data']:
            src_path = os.path.join(dir_path, root_prefix, 'root', store_src_path)
            if os.path.exists(src_path):
                any_existed = True
                dst_path = os.path.join(dir_path, root_prefix, 'root', store_dst_path)
                os.renames(src_path, dst_path)

        for suffix in ['.array' + metadata_key_suffix,
                       '.group' + metadata_key_suffix]:
            src_meta = os.path.join(dir_path, 'meta', 'root', store_src_path + suffix)
            if os.path.exists(src_meta):
                any_existed = True
                dst_meta = os.path.join(dir_path, 'meta', 'root', store_dst_path + suffix)
                dst_dir = os.path.dirname(dst_meta)
                if not os.path.exists(dst_dir):
                    os.makedirs(dst_dir)
                os.rename(src_meta, dst_meta)
        if not any_existed:
            raise FileNotFoundError("nothing found at src_path")


DirectoryStoreV3.__doc__ = DirectoryStore.__doc__


class ZipStoreV3(ZipStore, StoreV3):

    def list(self):
        return list(self.keys())

    def __eq__(self, other):
        return (
            isinstance(other, ZipStore) and
            self.path == other.path and
            self.compression == other.compression and
            self.allowZip64 == other.allowZip64
        )
ZipStoreV3.__doc__ = ZipStore.__doc__


class NestedDirectoryStoreV3(NestedDirectoryStore, DirectoryStoreV3):

    def list(self):
        return list(self.keys())

    def __eq__(self, other):
        return (
            isinstance(other, NestedDirectoryStoreV3) and
            self.path == other.path
        )

NestedDirectoryStoreV3.__doc__ = NestedDirectoryStore.__doc__


class RedisStoreV3(RedisStore, StoreV3):

    def list(self):
        return list(self.keys())

RedisStoreV3.__doc__ = RedisStore.__doc__


class MongoDBStoreV3(MongoDBStore, StoreV3):

    def list(self):
        return list(self.keys())

MongoDBStoreV3.__doc__ = MongoDBStore.__doc__


class DBMStoreV3(DBMStore, StoreV3):

    def list(self):
        return list(self.keys())

DBMStoreV3.__doc__ = DBMStore.__doc__


class LMDBStoreV3(LMDBStore, StoreV3):

    def list(self):
        return list(self.keys())

LMDBStoreV3.__doc__ = LMDBStore.__doc__


class SQLiteStoreV3(SQLiteStore, StoreV3):

    def list(self):
        return list(self.keys())

SQLiteStoreV3.__doc__ = SQLiteStore.__doc__


class LRUStoreCacheV3(LRUStoreCache, StoreV3):

    def __init__(self, store, max_size: int):
        self._store = StoreV3._ensure_store(store)
        self._max_size = max_size
        self._current_size = 0
        self._keys_cache = None
        self._contains_cache = None
        self._listdir_cache: Dict[Path, Any] = dict()
        self._values_cache: Dict[Path, Any] = OrderedDict()
        self._mutex = Lock()
        self.hits = self.misses = 0

    def list(self):
        return list(self.keys())

LRUStoreCacheV3.__doc__ = LRUStoreCache.__doc__


def normalize_store_arg(store, clobber=False, storage_options=None, mode="w",
                        *, zarr_version=None) -> Store:
    if zarr_version is None:
        # default to v2 store for backward compatibility
        zarr_version = getattr(store, '_store_version', 2)
    if zarr_version not in [2, 3]:
        raise ValueError("zarr_version must be 2 or 3")
    if store is None:
        if zarr_version == 2:
            store = KVStore(dict())
        else:
            store = KVStoreV3(dict())
            # add default zarr.json metadata
            store['zarr.json'] = store._metadata_class.encode_hierarchy_metadata(None)
        return store
    if isinstance(store, os.PathLike):
        store = os.fspath(store)
    if isinstance(store, str):
        mode = mode if clobber else "r"
        if zarr_version == 2:
            if "://" in store or "::" in store:
                return FSStore(store, mode=mode, **(storage_options or {}))
            elif storage_options:
                raise ValueError("storage_options passed with non-fsspec path")
            if store.endswith('.zip'):
                return ZipStore(store, mode=mode)
            elif store.endswith('.n5'):
                from zarr.n5 import N5Store
                return N5Store(store)
            else:
                return DirectoryStore(store)
        elif zarr_version == 3:
            if "://" in store or "::" in store:
                store = FSStoreV3(store, mode=mode, **(storage_options or {}))
            elif storage_options:
                store = ValueError("storage_options passed with non-fsspec path")
            if store.endswith('.zip'):
                store = ZipStoreV3(store, mode=mode)
            elif store.endswith('.n5'):
                raise NotImplementedError("N5Store not yet implemented for V3")
                # return N5StoreV3(store)
            else:
                store = DirectoryStoreV3(store)
            # add default zarr.json metadata
            store['zarr.json'] = store._metadata_class.encode_hierarchy_metadata(None)
            return store
    elif zarr_version == 2:
        store = Store._ensure_store(store)
        if getattr(store, '_store_version', 2) != 2:
            raise ValueError(
                "provided store does not match the specified zarr version.")
        # if not isinstance(store, Store) and isinstance(store, MutableMapping):
        #     store = KVStore(store)
    elif zarr_version == 3:
        store = StoreV3._ensure_store(store)
        if getattr(store, '_store_version', 2) != 3:
            raise ValueError(
                "provided store does not match the specified zarr version.")
        # if not isinstance(store, StoreV3) and isinstance(store, MutableMapping):
        #     store = KVStoreV3(store)
        if 'zarr.json' not in store:
            # add default zarr.json metadata
            store['zarr.json'] = store._metadata_class.encode_hierarchy_metadata(None)
    return store
<|MERGE_RESOLUTION|>--- conflicted
+++ resolved
@@ -1430,13 +1430,8 @@
                             for file_name in self.fs.find(entry_path):
                                 file_path = os.path.join(dir_path, file_name)
                                 rel_path = file_path.split(root_path)[1]
-<<<<<<< HEAD
-                                rel_path = rel_path.lstrip(os.path.sep)
-                                new_children.append(rel_path.replace(os.path.sep, '.'))
-=======
                                 rel_path = rel_path.lstrip('/')
                                 new_children.append(rel_path.replace('/', '.'))
->>>>>>> f16e6734
                         else:
                             new_children.append(entry)
                     return sorted(new_children)
