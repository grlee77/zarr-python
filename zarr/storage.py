--- conflicted
+++ resolved
@@ -57,6 +57,19 @@
                        normalize_shape, normalize_storage_path, retry_call)
 
 from zarr._storage.absstore import ABSStore  # noqa: F401
+from zarr._storage.store import (_get_hierarchy_metadata,
+                                 _listdir_from_keys,
+                                 _rename_from_keys,
+                                 _rmdir_from_keys,
+                                 _path_to_prefix,
+                                 _prefix_to_array_key,
+                                 _prefix_to_attrs_key,
+                                 _prefix_to_group_key,
+                                 array_meta_key,
+                                 group_meta_key,
+                                 attrs_key,
+                                 Store,
+                                 StoreV3)
 
 __doctest_requires__ = {
     ('RedisStore', 'RedisStore.*'): ['redis'],
@@ -64,10 +77,6 @@
     ('LRUStoreCache', 'LRUStoreCache.*'): ['s3fs'],
 }
 
-
-array_meta_key = '.zarray'
-group_meta_key = '.zgroup'
-attrs_key = '.zattrs'
 try:
     # noinspection PyUnresolvedReferences
     from zarr.codecs import Blosc
@@ -80,175 +89,12 @@
 Path = Union[str, bytes, None]
 
 
-class Store(MutableMapping):
-    """Base class for stores implementation.
-
-    Provide a number of default method as well as other typing guaranties for
-    mypy.
-
-    Stores cannot be mutable mapping as they do have a couple of other
-    requirements that would break Liskov substitution principle (stores only
-    allow strings as keys, mutable mapping are more generic).
-
-    And Stores do requires a few other method.
-
-    Having no-op base method also helps simplifying store usage and do not need
-    to check the presence of attributes and methods, like `close()`.
-
-    Stores can be used as context manager to make sure they close on exit.
-
-    .. added: 2.9.0
-
-    """
-
-    _readable = True
-    _writeable = True
-    _erasable = True
-    _listable = True
-    _store_version = 2           # v2-specific
-    _metadata_class = Metadata2  # v2-specific
-    # TODO: add _dimension_separator to Store? would require updating hashes again in test_core.py
-    # _dimension_separator = '.'   # TODO: Only have this attribute for v2 Stores? individual arrays have a ["chunk_grid"]["separator"] in v3
-
-    def is_readable(self):
-        return self._readable
-
-    def is_writeable(self):
-        return self._writeable
-
-    def is_listable(self):
-        return self._listable
-
-    def is_erasable(self):
-        return self._erasable
-
-    def __enter__(self):
-        if not hasattr(self, "_open_count"):
-            self._open_count = 0
-        self._open_count += 1
-        return self
-
-    def __exit__(self, exc_type, exc_value, traceback):
-        self._open_count -= 1
-        if self._open_count == 0:
-            self.close()
-
-    # TODO: existing zarr-python v2 stores define listdir, but the v3 spec
-    #       calls this method list_dir.
-    def listdir(self, path: str = "") -> List[str]:
-        path = normalize_storage_path(path)
-        return _listdir_from_keys(self, path)
-
-    def rename(self, src_path: str, dst_path: str) -> None:
-        if not self.is_erasable():
-            raise NotImplementedError(
-                f'{type(self)} is not erasable, cannot call "rename"'
-            )  # pragma: no cover
-        _rename_from_keys(self, src_path, dst_path)
-
-    def rmdir(self, path: str = "") -> None:
-        if not self.is_erasable():
-            raise NotImplementedError(
-                f'{type(self)} is not erasable, cannot call "rmdir"'
-            )  # pragma: no cover
-        path = normalize_storage_path(path)
-        _rmdir_from_keys(self, path)
-
-    def close(self) -> None:
-        """Do nothing by default"""
-        pass
-
-    @staticmethod
-    def _ensure_store(store):
-        """
-        We want to make sure internally that zarr stores are always a class
-        with a specific interface derived from ``Store``, which is slightly
-        different than ``MutableMapping``.
-
-        We'll do this conversion in a few places automatically
-        """
-        if store is None:
-            return None
-        elif isinstance(store, Store):
-            return store
-        elif isinstance(store, MutableMapping):
-            return KVStore(store)
-        else:
-            for attr in [
-                "keys",
-                "values",
-                "get",
-                "__setitem__",
-                "__getitem__",
-                "__delitem__",
-                "__contains__",
-            ]:
-                if not hasattr(store, attr):
-                    break
-            else:
-                return KVStore(store)
-
-        raise ValueError(
-            "Starting with Zarr 2.9.0, stores must be subclasses of Store, if "
-            "your store exposes the MutableMapping interface wrap it in "
-            f"Zarr.storage.KVStore. Got {store}"
-        )
-
-
-def _path_to_prefix(path: Optional[str]) -> str:
-    # assume path already normalized
-    if path:
-        prefix = path + '/'
-    else:
-        prefix = ''
-    return prefix
-
-
-# TODO: build into __contains__
-def _prefix_to_array_key(store: Store, prefix: str) -> str:
-    if getattr(store, "_store_version", 2) == 3:
-        if prefix:
-            sfx = _get_hierarchy_metadata(store)['metadata_key_suffix']
-            key = "meta/root/" + prefix.rstrip("/") + ".array" + sfx
-        else:
-            raise ValueError("prefix must be supplied to initialize a zarr v3 array")
-    else:
-        key = prefix + array_meta_key
-    return key
-
-
 def contains_array(store: Store, path: Path = None) -> bool:
     """Return True if the store contains an array at the given logical path."""
     path = normalize_storage_path(path)
     prefix = _path_to_prefix(path)
     key = _prefix_to_array_key(store, prefix)
     return key in store
-
-
-def _prefix_to_group_key(store: Store, prefix: str) -> str:
-    if getattr(store, "_store_version", 2) == 3:
-        if prefix:
-            sfx = _get_hierarchy_metadata(store)['metadata_key_suffix']
-            key = "meta/root/" + prefix.rstrip('/') + ".group" + sfx
-        else:
-            raise ValueError("prefix must be supplied to initialize a zarr v3 group")
-    else:
-        key = prefix + group_meta_key
-    return key
-
-
-# TODO: Should this return default metadata or raise an Error if zarr.json
-#       is absent?
-def _get_hierarchy_metadata(store=None):
-    meta = _default_entry_point_metadata_v3
-    if store is not None:
-        version = getattr(store, '_store_version', 2)
-        if version < 3:
-            raise ValueError("metadata key suffix not stored for zarr "
-                             f"v{version} stores")
-        if 'zarr.json' in store:
-            meta = store._metadata_class.decode_hierarchy_metadata(store['zarr.json'])
-    return meta
 
 
 def contains_group(store: Store, path: Path = None, explicit_only=True) -> bool:
@@ -269,32 +115,6 @@
             return True
         return False
 
-def _prefix_to_attrs_key(store: Store, prefix: str) -> str:
-    if getattr(store, "_store_version", 2) == 3:
-        # for v3, attributes are stored in the array metadata
-        sfx = _get_hierarchy_metadata(store)['metadata_key_suffix']
-        if prefix:
-            key = "meta/root/" + prefix + ".array" + sfx
-        else:
-            raise ValueError("must provide prefix for v3")
-    else:
-        key = prefix + attrs_key
-    return key
-
-
-def _rmdir_from_keys(store: Store, path: Optional[str] = None) -> None:
-    if getattr(store, '_store_version', 2) == 3:
-        prefix = _path_to_prefix(path)
-        for key in list(store.keys()):
-            if key.startswith(prefix):
-                del store[key]
-    else:
-        # assume path already normalized
-        prefix = _path_to_prefix(path)
-        for key in list(store.keys()):
-            if key.startswith(prefix):
-                del store[key]
-
 
 def rmdir(store: Store, path: Path = None):
     """Remove all items under the given path. If `store` provides a `rmdir` method,
@@ -329,35 +149,6 @@
         if group_meta_file in store:
             store.erase(group_meta_file)
 
-
-def _rename_from_keys(store: Store, src_path: str, dst_path: str) -> None:
-    # assume path already normalized
-    src_prefix = _path_to_prefix(src_path)
-    dst_prefix = _path_to_prefix(dst_path)
-    version = getattr(store, '_store_version', 2)
-    if version == 2:
-        root_prefixes = ['']
-    elif version == 3:
-        root_prefixes = ['meta/root/', 'data/root/']
-    for root_prefix in root_prefixes:
-        _src_prefix = root_prefix + src_prefix
-        _dst_prefix = root_prefix + dst_prefix
-        for key in list(store.keys()):
-            if key.startswith(_src_prefix):
-                new_key = _dst_prefix + key.lstrip(_src_prefix)
-                store[new_key] = store.pop(key)
-    if version == 3:
-        sfx = _get_hierarchy_metadata(store)['metadata_key_suffix']
-        _src_array_json = 'meta/root/' + src_prefix[:-1] + '.array' + sfx
-        if _src_array_json in store:
-            new_key = 'meta/root/' + dst_prefix[:-1] + '.array' + sfx
-            store[new_key] = store.pop(_src_array_json)
-        _src_group_json = 'meta/root/' + src_prefix[:-1] + '.group' + sfx
-        if _src_group_json in store:
-            new_key = 'meta/root/' + dst_prefix[:-1] + '.group' + sfx
-            store[new_key] = store.pop(_src_group_json)
-
-
 def rename(store: Store, src_path: Path, dst_path: Path):
     """Rename all items under the given path. If `store` provides a `rename` method,
     this will be called, otherwise will fall back to implementation via the
@@ -372,35 +163,23 @@
         _rename_from_keys(store, src_path, dst_path)
 
 
-def _listdir_from_keys(store: Store, path: Optional[str] = None) -> List[str]:
-    # assume path already normalized
-    prefix = _path_to_prefix(path)
-    children = set()
-    for key in list(store.keys()):
-        if key.startswith(prefix) and len(key) > len(prefix):
-            suffix = key[len(prefix):]
-            child = suffix.split('/')[0]
-            children.add(child)
-    return sorted(children)
-
-
-def _norm(k):
-    # normalize for v2 keys
-    if k.endswith(".group"):
-        return k[:-6] + "/"
-    elif k.endswith(".array"):
-        return k[:-6]
-    return k
-
-
-def _norm_v3(k, metadata_key_suffix='.json'):
-    # normalize for v3 keys
-    if k.endswith(".group" + metadata_key_suffix):
-        return k[:-11] + "/"
-    elif k.endswith(".array" + metadata_key_suffix):
-        return k[:-11]
-    elif k.startswith('/meta/root/', '/data/root/'):
-        return k[10:]
+# def _norm(k):
+#     # normalize for v2 keys
+#     if k.endswith(".group"):
+#         return k[:-6] + "/"
+#     elif k.endswith(".array"):
+#         return k[:-6]
+#     return k
+
+
+# def _norm_v3(k, metadata_key_suffix='.json'):
+#     # normalize for v3 keys
+#     if k.endswith(".group" + metadata_key_suffix):
+#         return k[:-11] + "/"
+#     elif k.endswith(".array" + metadata_key_suffix):
+#         return k[:-11]
+#     elif k.startswith('/meta/root/', '/data/root/'):
+#         return k[10:]
 
 
 def listdir(store: Store, path: Path = None):
@@ -478,6 +257,7 @@
                 # prefix = _path_to_prefix(path)
                 members = store.list_prefix('data/root/' + path)
                 members += store.list_prefix('meta/root/' + path)
+                # members += ['zarr.json']
                 for k in members:
                     try:
                         v = store[k]
@@ -579,7 +359,7 @@
     Initialize an array store::
 
         >>> from zarr.storage import init_array
-        >>> store = dict()
+        >>> store = KVStore(dict())
         >>> init_array(store, shape=(10000, 10000), chunks=(1000, 1000))
         >>> sorted(store.keys())
         ['.zarray']
@@ -934,6 +714,49 @@
     store[key] = store._metadata_class.encode_group_metadata(meta)
 
 
+class KVStore(Store):
+    """
+    This provides a default implementation of a store interface around
+    a mutable mapping, to avoid having to test stores for presence of methods.
+
+    This, for most methods should just be a pass-through to the underlying KV
+    store which is likely to expose a MuttableMapping interface,
+    """
+
+    def __init__(self, mutablemapping):
+        self._mutable_mapping = mutablemapping
+
+    def __getitem__(self, key):
+        return self._mutable_mapping[key]
+
+    def __setitem__(self, key, value):
+        self._mutable_mapping[key] = value
+
+    def __delitem__(self, key):
+        del self._mutable_mapping[key]
+
+    def get(self, key, default=None):
+        return self._mutable_mapping.get(key, default)
+
+    def values(self):
+        return self._mutable_mapping.values()
+
+    def __iter__(self):
+        return iter(self._mutable_mapping)
+
+    def __len__(self):
+        return len(self._mutable_mapping)
+
+    def __repr__(self):
+        return f"<{self.__class__.__name__}: \n{repr(self._mutable_mapping)}\n at {hex(id(self))}>"
+
+    def __eq__(self, other):
+        if isinstance(other, KVStore):
+            return self._mutable_mapping == other._mutable_mapping
+        else:
+            return NotImplemented
+
+
 def _dict_store_keys(d: Dict, prefix="", cls=dict):
     for k in d.keys():
         v = d[k]
@@ -942,49 +765,6 @@
                 yield sk
         else:
             yield prefix + k
-
-
-class KVStore(Store):
-    """
-    This provides a default implementation of a store interface around
-    a mutable mapping, to avoid having to test stores for presence of methods.
-
-    This, for most methods should just be a pass-through to the underlying KV
-    store which is likely to expose a MuttableMapping interface,
-    """
-
-    def __init__(self, mutablemapping):
-        self._mutable_mapping = mutablemapping
-
-    def __getitem__(self, key):
-        return self._mutable_mapping[key]
-
-    def __setitem__(self, key, value):
-        self._mutable_mapping[key] = value
-
-    def __delitem__(self, key):
-        del self._mutable_mapping[key]
-
-    def get(self, key, default=None):
-        return self._mutable_mapping.get(key, default)
-
-    def values(self):
-        return self._mutable_mapping.values()
-
-    def __iter__(self):
-        return iter(self._mutable_mapping)
-
-    def __len__(self):
-        return len(self._mutable_mapping)
-
-    def __repr__(self):
-        return f"<{self.__class__.__name__}: \n{repr(self._mutable_mapping)}\n at {hex(id(self))}>"
-
-    def __eq__(self, other):
-        if isinstance(other, KVStore):
-            return self._mutable_mapping == other._mutable_mapping
-        else:
-            return NotImplemented
 
 
 class MemoryStore(Store):
@@ -2506,7 +2286,7 @@
 
     """
 
-    def __init__(self, store: Store, max_size: int):
+    def __init__(self, store, max_size: int):
         self._store = Store._ensure_store(store)
         self._max_size = max_size
         self._current_size = 0
@@ -2651,201 +2431,7 @@
             self._invalidate_value(key)
 
 
-<<<<<<< HEAD
-class ABSStore(Store):
-    """Storage class using Azure Blob Storage (ABS).
-
-    Parameters
-    ----------
-    container : string
-        The name of the ABS container to use.
-        .. deprecated::
-           Use ``client`` instead.
-    prefix : string
-        Location of the "directory" to use as the root of the storage hierarchy
-        within the container.
-    account_name : string
-        The Azure blob storage account name.
-        .. deprecated:: 2.8.3
-           Use ``client`` instead.
-    account_key : string
-        The Azure blob storage account access key.
-        .. deprecated:: 2.8.3
-           Use ``client`` instead.
-    blob_service_kwargs : dictionary
-        Extra arguments to be passed into the azure blob client, for e.g. when
-        using the emulator, pass in blob_service_kwargs={'is_emulated': True}.
-        .. deprecated:: 2.8.3
-           Use ``client`` instead.
-    dimension_separator : {'.', '/'}, optional
-        Separator placed between the dimensions of a chunk.
-    client : azure.storage.blob.ContainerClient, optional
-        And ``azure.storage.blob.ContainerClient`` to connect with. See
-        `here <https://docs.microsoft.com/en-us/python/api/azure-storage-blob/azure.storage.blob.containerclient?view=azure-python>`_  # noqa
-        for more.
-
-        .. versionadded:: 2.8.3
-
-    Notes
-    -----
-    In order to use this store, you must install the Microsoft Azure Storage SDK for Python,
-    ``azure-storage-blob>=12.5.0``.
-    """
-
-    def __init__(self, container=None, prefix='', account_name=None, account_key=None,
-                 blob_service_kwargs=None, dimension_separator=None,
-                 client=None,
-                 ):
-        self._dimension_separator = dimension_separator
-        self.prefix = normalize_storage_path(prefix)
-        if client is None:
-            # deprecated option, try to construct the client for them
-            msg = (
-                "Providing 'container', 'account_name', 'account_key', and 'blob_service_kwargs'"
-                "is deprecated. Provide and instance of 'azure.storage.blob.ContainerClient' "
-                "'client' instead."
-            )
-            warnings.warn(msg, FutureWarning, stacklevel=2)
-            from azure.storage.blob import ContainerClient
-            blob_service_kwargs = blob_service_kwargs or {}
-            client = ContainerClient(
-                "https://{}.blob.core.windows.net/".format(account_name), container,
-                credential=account_key, **blob_service_kwargs
-                )
-
-        self.client = client
-        self._container = container
-        self._account_name = account_name
-        self._account_key = account_key
-
-    def _warn_deprecated(self, property_):
-        msg = ("The {} property is deprecated and will be removed in a future "
-               "version. Get the property from 'ABSStore.client' instead.")
-        warnings.warn(msg.format(property_), FutureWarning, stacklevel=3)
-
-    @property
-    def container(self):
-        self._warn_deprecated("container")
-        return self._container
-
-    @property
-    def account_name(self):
-        self._warn_deprecated("account_name")
-        return self._account_name
-
-    @property
-    def account_key(self):
-        self._warn_deprecated("account_key")
-        return self._account_key
-
-    def _append_path_to_prefix(self, path):
-        if self.prefix == '':
-            return normalize_storage_path(path)
-        else:
-            return '/'.join([self.prefix, normalize_storage_path(path)])
-
-    @staticmethod
-    def _strip_prefix_from_path(path, prefix):
-        # normalized things will not have any leading or trailing slashes
-        path_norm = normalize_storage_path(path)
-        prefix_norm = normalize_storage_path(prefix)
-        if prefix:
-            return path_norm[(len(prefix_norm)+1):]
-        else:
-            return path_norm
-
-    def __getitem__(self, key):
-        from azure.core.exceptions import ResourceNotFoundError
-        blob_name = self._append_path_to_prefix(key)
-        try:
-            return self.client.download_blob(blob_name).readall()
-        except ResourceNotFoundError:
-            raise KeyError('Blob %s not found' % blob_name)
-
-    def __setitem__(self, key, value):
-        value = ensure_bytes(value)
-        blob_name = self._append_path_to_prefix(key)
-        self.client.upload_blob(blob_name, value, overwrite=True)
-
-    def __delitem__(self, key):
-        from azure.core.exceptions import ResourceNotFoundError
-        try:
-            self.client.delete_blob(self._append_path_to_prefix(key))
-        except ResourceNotFoundError:
-            raise KeyError('Blob %s not found' % key)
-
-    def __eq__(self, other):
-        return (
-            isinstance(other, ABSStore) and
-            self.client == other.client and
-            self.prefix == other.prefix
-        )
-
-    def keys(self):
-        return list(self.__iter__())
-
-    def __iter__(self):
-        if self.prefix:
-            list_blobs_prefix = self.prefix + '/'
-        else:
-            list_blobs_prefix = None
-        for blob in self.client.list_blobs(list_blobs_prefix):
-            yield self._strip_prefix_from_path(blob.name, self.prefix)
-
-    def __len__(self):
-        return len(self.keys())
-
-    def __contains__(self, key):
-        blob_name = self._append_path_to_prefix(key)
-        return self.client.get_blob_client(blob_name).exists()
-
-    def listdir(self, path: Path = None):
-        dir_path = normalize_storage_path(self._append_path_to_prefix(path))
-        if dir_path:
-            dir_path += '/'
-        items = [
-            self._strip_prefix_from_path(blob.name, dir_path)
-            for blob in self.client.walk_blobs(name_starts_with=dir_path, delimiter='/')
-        ]
-        return items
-
-    def rmdir(self, path=None):
-        dir_path = normalize_storage_path(self._append_path_to_prefix(path))
-        if dir_path:
-            dir_path += '/'
-        for blob in self.client.list_blobs(name_starts_with=dir_path):
-            self.client.delete_blob(blob)
-
-    def getsize(self, path=None):
-        store_path = normalize_storage_path(path)
-        fs_path = self._append_path_to_prefix(store_path)
-        if fs_path:
-            blob_client = self.client.get_blob_client(fs_path)
-        else:
-            blob_client = None
-
-        if blob_client and blob_client.exists():
-            return blob_client.get_blob_properties().size
-        else:
-            size = 0
-            if fs_path == '':
-                fs_path = None
-            elif not fs_path.endswith('/'):
-                fs_path += '/'
-            for blob in self.client.walk_blobs(name_starts_with=fs_path, delimiter='/'):
-                blob_client = self.client.get_blob_client(blob)
-                if blob_client.exists():
-                    size += blob_client.get_blob_properties().size
-            return size
-
-    def clear(self):
-        self.rmdir()
-
-
 class SQLiteStore(Store):
-=======
-class SQLiteStore(MutableMapping):
->>>>>>> acf68281
     """Storage class using SQLite.
 
     Parameters
@@ -3282,236 +2868,29 @@
 
 """ versions of stores following the v3 protocol """
 
-class StoreV3(Store):
-    _store_version = 3
-    _metadata_class = Metadata3
-
-    @staticmethod
-    def _valid_key(key: str) -> bool:
-        """
-        Verify that a key conforms to the specification.
-
-        A key is any string containing only character in the range a-z, A-Z,
-        0-9, or in the set /.-_ it will return True if that's the case, False
-        otherwise.
-
-        In addition, in spec v3, keys can only start with the prefix meta/,
-        data/ or be exactly zarr.json and should not end with /. This should
-        not be exposed to the user, and is a store implementation detail, so
-        this method will raise a ValueError in that case.
-        """
-        if sys.version_info > (3, 7):
-            if not key.isascii():
-                return False
-        if set(key) - set(ascii_letters + digits + "/.-_"):
-            return False
-
-        if (
-            not key.startswith("data/")
-            and (not key.startswith("meta/"))
-            and (not key == "zarr.json")
-        ):
-            raise ValueError("keys starts with unexpected value: `{}`".format(key))
-
-        if key.endswith('/'):
-            raise ValueError("keys may not end in /")
-
-        return True
-
-    def get(self, key: str):
-        """
-        default implementation of get that validate the key, a
-        check that the return value by bytes. This relies on ``def _get(key)``
-        to be implmented.
-
-        Will ensure that the following are correct:
-            - return group metadata objects are json and contain a single
-              `attributes` key.
-        """
-        assert self._valid_key(key), key
-        result = self._get(key)
-        assert isinstance(result, bytes), "Expected bytes, got {}".format(result)
-        if key == "zarr.json":
-            v = json.loads(result.decode())
-            assert set(v.keys()) == {
-                "zarr_format",
-                "metadata_encoding",
-                "metadata_key_suffix",
-                "extensions",
-            }, "v is {}".format(v)
-        elif key.endswith("/.group"):
-            v = json.loads(result.decode())
-            assert set(v.keys()) == {"attributes"}, "got unexpected keys {}".format(
-                v.keys()
-            )
-        return result
-
-    def set(self, key: str, value: bytes):
-            """
-            default implementation of set that validates the key, and
-            checks that the return value by bytes. This relies on
-            `def _set(key, value)` to be implmented.
-
-            Will ensure that the following are correct:
-                - set group metadata objects are json and contain a single
-                  `attributes` key.
-            """
-            if key == "zarr.json":
-                v = json.loads(value.decode())
-                assert set(v.keys()) == {
-                    "zarr_format",
-                    "metadata_encoding",
-                    "metadata_key_suffix",
-                    "extensions",
-                }, "v is {}".format(v)
-            elif key.endswith(".array"):
-                v = json.loads(value.decode())
-                expected = {
-                    "shape",
-                    "data_type",
-                    "chunk_grid",
-                    "chunk_memory_layout",
-                    "compressor",
-                    "fill_value",
-                    "extensions",
-                    "attributes",
-                }
-                current = set(v.keys())
-                current = current - {'dimension_separator'}  # TODO: ignore possible extra dimension_separator entry in .array
-                # ets do some conversions.
-                assert current == expected, "{} extra, {} missing in {}".format(
-                    current - expected, expected - current, v
-                )
-
-            assert isinstance(value, bytes)
-            assert self._valid_key(key)
-            self._set(key, value)
-
-    def list_prefix(self, prefix):
-        if prefix.startswith('/'):
-            raise ValueError("prefix must not begin with /")
-        return [k for k in self.list() if k.startswith(prefix)]
-
-    def erase(self, key):
-        self.__delitem__(key)
-
-    #def erase(self, key):
-    #    del self._mutable_mapping[key]
-
-    def erase_prefix(self, prefix):
-        assert prefix.endswith("/")
-
-        if prefix == "/":
-            all_keys = self.list()
-        else:
-            all_keys = self.list_prefix(prefix)
-        for key in all_keys:
-            self.erase(key)
-
-    # TODO: what was this for? (was in Matthias's v3 branch)
-    # def initialize(self):
-    #     pass
-
-    def list_dir(self, prefix):
-        """
-        Note: carefully test this with trailing/leading slashes
-        """
-        if prefix:  # allow prefix = "" ?
-            assert prefix.endswith("/")
-
-        all_keys = self.list_prefix(prefix)
-        len_prefix = len(prefix)
-        keys = []
-        prefixes = []
-        for k in all_keys:
-            trail = k[len_prefix:]
-            if "/" not in trail:
-                keys.append(prefix + trail)
-            else:
-                prefixes.append(prefix + trail.split("/", maxsplit=1)[0] + "/")
-        return keys, list(set(prefixes))
-
-
-    def list(self):
-        if hasattr(self, 'keys'):
-            return list(self.keys())
-        raise NotImplementedError(
-            "The list method has not been implemented for this store type."
-        )
-
-    # Remove? This method is just to match the current V2 stores
-    # The v3 spec mentions: list, list_dir, list_prefix
-    def listdir(self, path: str = ""):  # to override inherited v2 listdir
-        # TODO: just call list_dir or raise NotImpelementedError?
-        if path and not path.endswith("/"):
-            path = path + "/"
-        keys, prefixes = self.list_dir(path)
-        prefixes = [p[len(path):].rstrip("/") for p in prefixes]
-        keys = [k[len(path):] for k in keys]
-        return keys + prefixes
-
-    # TODO: this was in Matthias's branch, but may want to just keep __contains__ only
-    #def contains(self, key):
-    #    assert key.startswith(("meta/", "data/")), "Got {}".format(key)
-    #    return key in self.list()
-
-    def __contains__(self, key):
-        # TODO: re-enable this check?
-        # if not key.startswith(("meta/", "data/")):
-        #     raise ValueError(
-        #         f'Key must start with either "meta/" or "data/". '
-        #         f'Got {key}'
-        #     )
-        return key in self.list()
-
-    def clear(self):
-        """Remove all items from store."""
-        self.erase_prefix("/")
-
-    #def __eq__(self, other):
-    #    return type(other) == type(self) and self.path == other.path
-
-    def __eq__(self, other):
-        if isinstance(other, KVStoreV3):
-            return self._mutable_mapping == other._mutable_mapping
-        else:
-            return NotImplemented
-
-    @staticmethod
-    def _ensure_store(store):
-        """
-        We want to make sure internally that zarr stores are always a class
-        with a specific interface derived from ``Store``, which is slightly
-        different than ``MutableMapping``.
-
-        We'll do this conversion in a few places automatically
-        """
-        if store is None:
-            return None
-        elif isinstance(store, Store):
-            return store
-        elif isinstance(store, MutableMapping):
-            return KVStoreV3(store)
-        else:
-            for attr in [
-                "keys",
-                "values",
-                "get",
-                "__setitem__",
-                "__getitem__",
-                "__delitem__",
-                "__contains__",
-            ]:
-                if not hasattr(store, attr):
-                    break
-            else:
-                return KVStoreV3(store)
-
-        raise ValueError(
-            "Starting with Zarr 2.9.0, stores must be subclasses of Store, if "
-            "your store exposes the MutableMapping interface wrap it in "
-            f"Zarr.storage.KVStoreV3. Got {store}"
-        )
+
+def _get_files_and_dirs_from_path(store, path):
+    path = normalize_storage_path(path)
+
+    files = []
+    # add array metadata file if present
+    array_key = _prefix_to_array_key(store, path)
+    if array_key in store:
+        files.append(os.path.join(store.path, array_key))
+
+    # add group metadata file if present
+    group_key = _prefix_to_group_key(store, path)
+    if group_key in store:
+        files.append(os.path.join(store.path, group_key))
+
+    dirs = []
+    # add array and group folders if present
+    for d in ['data/root/' + path, 'meta/root/' + path]:
+        dir_path = os.path.join(store.path, d)
+        if os.path.exists(dir_path):
+            dirs.append(dir_path)
+    return files, dirs
+
 
 # Note: The KVStoreV3 method resolution order (MRO) will be as follows:
 # KVStoreV3.__mro__ == [zarr.storage.KVStoreV3,
@@ -3539,6 +2918,15 @@
     def _normalize_key(self, key):
         key = normalize_storage_path(key).lstrip('/')
         return key.lower() if self.normalize_keys else key
+
+    def getsize(self, path=None):
+        files, dirs = _get_files_and_dirs_from_path(self, path)
+        size = 0
+        for file in files:
+            size += os.path.getsize(file)
+        for d in dirs:
+            size += self.fs.du(d, total=True, maxdepth=None)
+        return size
 
     # def listdir(self, path=None):
     #     raise NotImplementedError("TODO: update this function for V3")
@@ -3602,6 +2990,7 @@
     #     return keys, list(set(prefixes))
 
 
+
 class MemoryStoreV3(MemoryStore, StoreV3):
 
     def __init__(self, root=None, cls=dict, dimension_separator=None):
@@ -3642,6 +3031,8 @@
     #     else:
     #         return []
 
+    # TODO: rename(), getsize()
+
     def list(self):
         return list(self.keys())
 
@@ -3658,6 +3049,17 @@
             isinstance(other, DirectoryStoreV3) and
             self.path == other.path
         )
+
+    def getsize(self, path=None):
+        files, dirs = _get_files_and_dirs_from_path(self, path)
+        size = 0
+        for file in files:
+            size += os.path.getsize(file)
+        for d in dirs:
+            for child in scandir(d):
+                if child.is_file():
+                    size += child.stat().st_size
+        return size
 
     def rename(self, src_path, dst_path, metadata_key_suffix='.json'):
         store_src_path = normalize_storage_path(src_path)
@@ -3760,23 +3162,21 @@
 
 class LRUStoreCacheV3(LRUStoreCache, StoreV3):
 
+    def __init__(self, store, max_size: int):
+        self._store = StoreV3._ensure_store(store)
+        self._max_size = max_size
+        self._current_size = 0
+        self._keys_cache = None
+        self._contains_cache = None
+        self._listdir_cache: Dict[Path, Any] = dict()
+        self._values_cache: Dict[Path, Any] = OrderedDict()
+        self._mutex = Lock()
+        self.hits = self.misses = 0
+
     def list(self):
         return list(self.keys())
 
 LRUStoreCacheV3.__doc__ = LRUStoreCache.__doc__
-
-
-# TODO: add tests for ABSStoreV3
-class ABSStoreV3(ABSStore, StoreV3):
-
-    def __eq__(self, other):
-        return (
-            isinstance(other, ABSStoreV3) and
-            self.client == other.client and
-            self.prefix == other.prefix
-        )
-
-ABSStoreV3.__doc__ = ABSStore.__doc__
 
 
 def normalize_store_arg(store, clobber=False, storage_options=None, mode="w",
@@ -3794,7 +3194,9 @@
             # add default zarr.json metadata
             store['zarr.json'] = store._metadata_class.encode_hierarchy_metadata(None)
         return store
-    elif isinstance(store, str):
+    if isinstance(store, os.PathLike):
+        store = os.fspath(store)
+    if isinstance(store, str):
         mode = mode if clobber else "r"
         if zarr_version == 2:
             if "://" in store or "::" in store:
@@ -3804,6 +3206,7 @@
             if store.endswith('.zip'):
                 return ZipStore(store, mode=mode)
             elif store.endswith('.n5'):
+                from zarr.n5 import N5Store
                 return N5Store(store)
             else:
                 return DirectoryStore(store)
