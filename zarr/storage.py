"""This module contains storage classes for use with Zarr arrays and groups.

Note that any object implementing the :class:`MutableMapping` interface from the
:mod:`collections` module in the Python standard library can be used as a Zarr
array store, as long as it accepts string (str) keys and bytes values.

In addition to the :class:`MutableMapping` interface, store classes may also implement
optional methods `listdir` (list members of a "directory") and `rmdir` (remove all
members of a "directory"). These methods should be implemented if the store class is
aware of the hierarchical organisation of resources within the store and can provide
efficient implementations. If these methods are not available, Zarr will fall back to
slower implementations that work via the :class:`MutableMapping` interface. Store
classes may also optionally implement a `rename` method (rename all members under a given
path) and a `getsize` method (return the size in bytes of a given value).

"""
import atexit
import errno
import glob
import multiprocessing
import operator
import os
import re
import shutil
import sys
import tempfile
import warnings
import zipfile
from collections import OrderedDict
from collections.abc import MutableMapping
from os import scandir
from pickle import PicklingError
from threading import Lock, RLock
from typing import Optional, Union, List, Tuple, Dict, Any
import uuid
import time

from numcodecs.compat import (
    ensure_bytes,
    ensure_text,
    ensure_contiguous_ndarray
)
from numcodecs.registry import codec_registry

from zarr.errors import (
    MetadataError,
    BadCompressorError,
    ContainsArrayError,
    ContainsGroupError,
    FSPathExistNotDir,
    ReadOnlyError,
)
from zarr.meta import encode_array_metadata, encode_group_metadata
from zarr.util import (buffer_size, json_loads, nolock, normalize_chunks,
                       normalize_dimension_separator,
                       normalize_dtype, normalize_fill_value, normalize_order,
                       normalize_shape, normalize_storage_path, retry_call)

from zarr._storage.absstore import ABSStore  # noqa: F401

__doctest_requires__ = {
    ('RedisStore', 'RedisStore.*'): ['redis'],
    ('MongoDBStore', 'MongoDBStore.*'): ['pymongo'],
    ('LRUStoreCache', 'LRUStoreCache.*'): ['s3fs'],
}


array_meta_key = '.zarray'
group_meta_key = '.zgroup'
attrs_key = '.zattrs'
try:
    # noinspection PyUnresolvedReferences
    from zarr.codecs import Blosc
    default_compressor = Blosc()
except ImportError:  # pragma: no cover
    from zarr.codecs import Zlib
    default_compressor = Zlib()


Path = Union[str, bytes, None]


class Store(MutableMapping):
    """Base class for stores implementation.

    Provide a number of default method as well as other typing guaranties for
    mypy.

    Stores cannot be mutable mapping as they do have a couple of other
    requirements that would break Liskov substitution principle (stores only
    allow strings as keys, mutable mapping are more generic).

    And Stores do requires a few other method.

    Having no-op base method also helps simplifying store usage and do not need
    to check the presence of attributes and methods, like `close()`.

    Stores can be used as context manager to make sure they close on exit.

    .. added: 2.9.0

    """

    _readable = True
    _writeable = True
    _erasable = True
    _listable = True

    def is_readable(self):
        return self._readable

    def is_writeable(self):
        return self._writeable

    def is_listable(self):
        return self._listable

    def is_erasable(self):
        return self._erasable

    def __enter__(self):
        if not hasattr(self, "_open_count"):
            self._open_count = 0
        self._open_count += 1
        return self

    def __exit__(self, exc_type, exc_value, traceback):
        self._open_count -= 1
        if self._open_count == 0:
            self.close()

    def listdir(self, path: str = "") -> List[str]:
        path = normalize_storage_path(path)
        return _listdir_from_keys(self, path)

    def rename(self, src_path: str, dst_path: str) -> None:
        if not self.is_erasable():
            raise NotImplementedError(
                f'{type(self)} is not erasable, cannot call "rename"'
            )  # pragma: no cover
        _rename_from_keys(self, src_path, dst_path)

    def rmdir(self, path: str = "") -> None:
        if not self.is_erasable():
            raise NotImplementedError(
                f'{type(self)} is not erasable, cannot call "rmdir"'
            )  # pragma: no cover
        path = normalize_storage_path(path)
        _rmdir_from_keys(self, path)

    def close(self) -> None:
        """Do nothing by default"""
        pass

    @staticmethod
    def _ensure_store(store):
        """
        We want to make sure internally that zarr stores are always a class
        with a specific interface derived from ``Store``, which is slightly
        different than ``MutableMapping``.

        We'll do this conversion in a few places automatically
        """
        if store is None:
            return None
        elif isinstance(store, Store):
            return store
        elif isinstance(store, MutableMapping):
            return KVStore(store)
        else:
            for attr in [
                "keys",
                "values",
                "get",
                "__setitem__",
                "__getitem__",
                "__delitem__",
                "__contains__",
            ]:
                if not hasattr(store, attr):
                    break
            else:
                return KVStore(store)

        raise ValueError(
            "Starting with Zarr 2.9.0, stores must be subclasses of Store, if "
            "your store exposes the MutableMapping interface wrap it in "
            f"Zarr.storage.KVStore. Got {store}"
        )


def _path_to_prefix(path: Optional[str]) -> str:
    # assume path already normalized
    if path:
        prefix = path + '/'
    else:
        prefix = ''
    return prefix


def contains_array(store: Store, path: Path = None) -> bool:
    """Return True if the store contains an array at the given logical path."""
    path = normalize_storage_path(path)
    prefix = _path_to_prefix(path)
    key = prefix + array_meta_key
    return key in store


def contains_group(store: Store, path: Path = None) -> bool:
    """Return True if the store contains a group at the given logical path."""
    path = normalize_storage_path(path)
    prefix = _path_to_prefix(path)
    key = prefix + group_meta_key
    return key in store


def _rmdir_from_keys(store: Store, path: Optional[str] = None) -> None:
    # assume path already normalized
    prefix = _path_to_prefix(path)
    for key in list(store.keys()):
        if key.startswith(prefix):
            del store[key]


def rmdir(store: Store, path: Path = None):
    """Remove all items under the given path. If `store` provides a `rmdir` method,
    this will be called, otherwise will fall back to implementation via the
    `Store` interface."""
    path = normalize_storage_path(path)
    if hasattr(store, "rmdir") and store.is_erasable():
        # pass through
        store.rmdir(path)  # type: ignore
    else:
        # slow version, delete one key at a time
        _rmdir_from_keys(store, path)


def _rename_from_keys(store: Store, src_path: str, dst_path: str) -> None:
    # assume path already normalized
    src_prefix = _path_to_prefix(src_path)
    dst_prefix = _path_to_prefix(dst_path)
    for key in list(store.keys()):
        if key.startswith(src_prefix):
            new_key = dst_prefix + key.lstrip(src_prefix)
            store[new_key] = store.pop(key)


def rename(store: Store, src_path: Path, dst_path: Path):
    """Rename all items under the given path. If `store` provides a `rename` method,
    this will be called, otherwise will fall back to implementation via the
    `Store` interface."""
    src_path = normalize_storage_path(src_path)
    dst_path = normalize_storage_path(dst_path)
    if hasattr(store, 'rename'):
        # pass through
        store.rename(src_path, dst_path)
    else:
        # slow version, delete one key at a time
        _rename_from_keys(store, src_path, dst_path)


def _listdir_from_keys(store: Store, path: Optional[str] = None) -> List[str]:
    # assume path already normalized
    prefix = _path_to_prefix(path)
    children = set()
    for key in list(store.keys()):
        if key.startswith(prefix) and len(key) > len(prefix):
            suffix = key[len(prefix):]
            child = suffix.split('/')[0]
            children.add(child)
    return sorted(children)


def listdir(store: Store, path: Path = None):
    """Obtain a directory listing for the given path. If `store` provides a `listdir`
    method, this will be called, otherwise will fall back to implementation via the
    `MutableMapping` interface."""
    path = normalize_storage_path(path)
    if hasattr(store, 'listdir'):
        # pass through
        return store.listdir(path)  # type: ignore
    else:
        # slow version, iterate through all keys
        warnings.warn(
            f"Store {store} has no `listdir` method. From zarr 2.9 onwards "
            "may want to inherit from `Store`.",
            stacklevel=2,
        )
        return _listdir_from_keys(store, path)


def getsize(store: Store, path: Path = None) -> int:
    """Compute size of stored items for a given path. If `store` provides a `getsize`
    method, this will be called, otherwise will return -1."""
    path = normalize_storage_path(path)
    if hasattr(store, 'getsize'):
        # pass through
        return store.getsize(path)  # type: ignore
    elif isinstance(store, MutableMapping):
        # compute from size of values
        if path in store:
            v = store[path]
            size = buffer_size(v)
        else:
            members = listdir(store, path)
            prefix = _path_to_prefix(path)
            size = 0
            for k in members:
                try:
                    v = store[prefix + k]
                except KeyError:
                    pass
                else:
                    try:
                        size += buffer_size(v)
                    except TypeError:
                        return -1
        return size
    else:
        return -1


def _require_parent_group(
    path: Optional[str],
    store: Store,
    chunk_store: Optional[Store],
    overwrite: bool,
):
    # assume path is normalized
    if path:
        segments = path.split('/')
        for i in range(len(segments)):
            p = '/'.join(segments[:i])
            if contains_array(store, p):
                _init_group_metadata(store, path=p, chunk_store=chunk_store,
                                     overwrite=overwrite)
            elif not contains_group(store, p):
                _init_group_metadata(store, path=p, chunk_store=chunk_store)


def init_array(
    store: Store,
    shape: Tuple[int, ...],
    chunks: Union[bool, int, Tuple[int, ...]] = True,
    dtype=None,
    compressor="default",
    fill_value=None,
    order: str = "C",
    overwrite: bool = False,
    path: Path = None,
    chunk_store: Store = None,
    filters=None,
    object_codec=None,
    dimension_separator=None,
):
    """Initialize an array store with the given configuration. Note that this is a low-level
    function and there should be no need to call this directly from user code.

    Parameters
    ----------
    store : Store
        A mapping that supports string keys and bytes-like values.
    shape : int or tuple of ints
        Array shape.
    chunks : bool, int or tuple of ints, optional
        Chunk shape. If True, will be guessed from `shape` and `dtype`. If
        False, will be set to `shape`, i.e., single chunk for the whole array.
    dtype : string or dtype, optional
        NumPy dtype.
    compressor : Codec, optional
        Primary compressor.
    fill_value : object
        Default value to use for uninitialized portions of the array.
    order : {'C', 'F'}, optional
        Memory layout to be used within each chunk.
    overwrite : bool, optional
        If True, erase all data in `store` prior to initialisation.
    path : string, bytes, optional
        Path under which array is stored.
    chunk_store : Store, optional
        Separate storage for chunks. If not provided, `store` will be used
        for storage of both chunks and metadata.
    filters : sequence, optional
        Sequence of filters to use to encode chunk data prior to compression.
    object_codec : Codec, optional
        A codec to encode object arrays, only needed if dtype=object.
    dimension_separator : {'.', '/'}, optional
        Separator placed between the dimensions of a chunk.

    Examples
    --------
    Initialize an array store::

        >>> from zarr.storage import init_array
        >>> store = dict()
        >>> init_array(store, shape=(10000, 10000), chunks=(1000, 1000))
        >>> sorted(store.keys())
        ['.zarray']

    Array metadata is stored as JSON::

        >>> print(store['.zarray'].decode())
        {
            "chunks": [
                1000,
                1000
            ],
            "compressor": {
                "blocksize": 0,
                "clevel": 5,
                "cname": "lz4",
                "id": "blosc",
                "shuffle": 1
            },
            "dtype": "<f8",
            "fill_value": null,
            "filters": null,
            "order": "C",
            "shape": [
                10000,
                10000
            ],
            "zarr_format": 2
        }

    Initialize an array using a storage path::

        >>> store = dict()
        >>> init_array(store, shape=100000000, chunks=1000000, dtype='i1', path='foo')
        >>> sorted(store.keys())
        ['.zgroup', 'foo/.zarray']
        >>> print(store['foo/.zarray'].decode())
        {
            "chunks": [
                1000000
            ],
            "compressor": {
                "blocksize": 0,
                "clevel": 5,
                "cname": "lz4",
                "id": "blosc",
                "shuffle": 1
            },
            "dtype": "|i1",
            "fill_value": null,
            "filters": null,
            "order": "C",
            "shape": [
                100000000
            ],
            "zarr_format": 2
        }

    Notes
    -----
    The initialisation process involves normalising all array metadata, encoding
    as JSON and storing under the '.zarray' key.

    """

    # normalize path
    path = normalize_storage_path(path)

    # ensure parent group initialized
    _require_parent_group(path, store=store, chunk_store=chunk_store, overwrite=overwrite)

    _init_array_metadata(store, shape=shape, chunks=chunks, dtype=dtype,
                         compressor=compressor, fill_value=fill_value,
                         order=order, overwrite=overwrite, path=path,
                         chunk_store=chunk_store, filters=filters,
                         object_codec=object_codec,
                         dimension_separator=dimension_separator)


def _init_array_metadata(
    store,
    shape,
    chunks=None,
    dtype=None,
    compressor="default",
    fill_value=None,
    order="C",
    overwrite=False,
    path: Optional[str] = None,
    chunk_store=None,
    filters=None,
    object_codec=None,
    dimension_separator=None,
):

    # guard conditions
    if overwrite:
        # attempt to delete any pre-existing items in store
        rmdir(store, path)
        if chunk_store is not None:
            rmdir(chunk_store, path)
    elif contains_array(store, path):
        raise ContainsArrayError(path)
    elif contains_group(store, path):
        raise ContainsGroupError(path)

    # normalize metadata
    dtype, object_codec = normalize_dtype(dtype, object_codec)
    shape = normalize_shape(shape) + dtype.shape
    dtype = dtype.base
    chunks = normalize_chunks(chunks, shape, dtype.itemsize)
    order = normalize_order(order)
    fill_value = normalize_fill_value(fill_value, dtype)

    # optional array metadata
    if dimension_separator is None:
        dimension_separator = getattr(store, "_dimension_separator", None)
    dimension_separator = normalize_dimension_separator(dimension_separator)

    # compressor prep
    if shape == ():
        # no point in compressing a 0-dimensional array, only a single value
        compressor = None
    elif compressor == 'none':
        # compatibility
        compressor = None
    elif compressor == 'default':
        compressor = default_compressor

    # obtain compressor config
    compressor_config = None
    if compressor:
        try:
            compressor_config = compressor.get_config()
        except AttributeError as e:
            raise BadCompressorError(compressor) from e

    # obtain filters config
    if filters:
        filters_config = [f.get_config() for f in filters]
    else:
        filters_config = []

    # deal with object encoding
    if dtype.hasobject:
        if object_codec is None:
            if not filters:
                # there are no filters so we can be sure there is no object codec
                raise ValueError('missing object_codec for object array')
            else:
                # one of the filters may be an object codec, issue a warning rather
                # than raise an error to maintain backwards-compatibility
                warnings.warn('missing object_codec for object array; this will raise a '
                              'ValueError in version 3.0', FutureWarning)
        else:
            filters_config.insert(0, object_codec.get_config())
    elif object_codec is not None:
        warnings.warn('an object_codec is only needed for object arrays')

    # use null to indicate no filters
    if not filters_config:
        filters_config = None  # type: ignore

    # initialize metadata
    meta = dict(shape=shape, chunks=chunks, dtype=dtype,
                compressor=compressor_config, fill_value=fill_value,
                order=order, filters=filters_config,
                dimension_separator=dimension_separator)
    key = _path_to_prefix(path) + array_meta_key
    store[key] = encode_array_metadata(meta)


# backwards compatibility
init_store = init_array


def init_group(
    store: Store,
    overwrite: bool = False,
    path: Path = None,
    chunk_store: Store = None,
):
    """Initialize a group store. Note that this is a low-level function and there should be no
    need to call this directly from user code.

    Parameters
    ----------
    store : Store
        A mapping that supports string keys and byte sequence values.
    overwrite : bool, optional
        If True, erase all data in `store` prior to initialisation.
    path : string, optional
        Path under which array is stored.
    chunk_store : Store, optional
        Separate storage for chunks. If not provided, `store` will be used
        for storage of both chunks and metadata.

    """

    # normalize path
    path = normalize_storage_path(path)

    # ensure parent group initialized
    _require_parent_group(path, store=store, chunk_store=chunk_store,
                          overwrite=overwrite)

    # initialise metadata
    _init_group_metadata(store=store, overwrite=overwrite, path=path,
                         chunk_store=chunk_store)


def _init_group_metadata(
    store: Store,
    overwrite: Optional[bool] = False,
    path: Optional[str] = None,
    chunk_store: Store = None,
):

    # guard conditions
    if overwrite:
        # attempt to delete any pre-existing items in store
        rmdir(store, path)
        if chunk_store is not None:
            rmdir(chunk_store, path)
    elif contains_array(store, path):
        raise ContainsArrayError(path)
    elif contains_group(store, path):
        raise ContainsGroupError(path)

    # initialize metadata
    # N.B., currently no metadata properties are needed, however there may
    # be in future
    meta = dict()  # type: ignore
    key = _path_to_prefix(path) + group_meta_key
    store[key] = encode_group_metadata(meta)


def _dict_store_keys(d: Dict, prefix="", cls=dict):
    for k in d.keys():
        v = d[k]
        if isinstance(v, cls):
            for sk in _dict_store_keys(v, prefix + k + '/', cls):
                yield sk
        else:
            yield prefix + k


class KVStore(Store):
    """
    This provides a default implementation of a store interface around
    a mutable mapping, to avoid having to test stores for presence of methods.

    This, for most methods should just be a pass-through to the underlying KV
    store which is likely to expose a MuttableMapping interface,
    """

    def __init__(self, mutablemapping):
        self._mutable_mapping = mutablemapping

    def __getitem__(self, key):
        return self._mutable_mapping[key]

    def __setitem__(self, key, value):
        self._mutable_mapping[key] = value

    def __delitem__(self, key):
        del self._mutable_mapping[key]

    def get(self, key, default=None):
        return self._mutable_mapping.get(key, default)

    def values(self):
        return self._mutable_mapping.values()

    def __iter__(self):
        return iter(self._mutable_mapping)

    def __len__(self):
        return len(self._mutable_mapping)

    def __repr__(self):
        return f"<{self.__class__.__name__}: \n{repr(self._mutable_mapping)}\n at {hex(id(self))}>"

    def __eq__(self, other):
        if isinstance(other, KVStore):
            return self._mutable_mapping == other._mutable_mapping
        else:
            return NotImplemented


class MemoryStore(Store):
    """Store class that uses a hierarchy of :class:`dict` objects, thus all data
    will be held in main memory.

    Examples
    --------
    This is the default class used when creating a group. E.g.::

        >>> import zarr
        >>> g = zarr.group()
        >>> type(g.store)
        <class 'zarr.storage.MemoryStore'>

    Note that the default class when creating an array is the built-in
    :class:`dict` class, i.e.::

        >>> z = zarr.zeros(100)
        >>> type(z.store)
        <class 'zarr.storage.KVStore'>

    Notes
    -----
    Safe to write in multiple threads.

    """

    def __init__(self, root=None, cls=dict, dimension_separator=None):
        if root is None:
            self.root = cls()
        else:
            self.root = root
        self.cls = cls
        self.write_mutex = Lock()
        self._dimension_separator = dimension_separator

    def __getstate__(self):
        return self.root, self.cls

    def __setstate__(self, state):
        root, cls = state
        self.__init__(root=root, cls=cls)

    def _get_parent(self, item: str):
        parent = self.root
        # split the item
        segments = item.split('/')
        # find the parent container
        for k in segments[:-1]:
            parent = parent[k]
            if not isinstance(parent, self.cls):
                raise KeyError(item)
        return parent, segments[-1]

    def _require_parent(self, item):
        parent = self.root
        # split the item
        segments = item.split('/')
        # require the parent container
        for k in segments[:-1]:
            try:
                parent = parent[k]
            except KeyError:
                parent[k] = self.cls()
                parent = parent[k]
            else:
                if not isinstance(parent, self.cls):
                    raise KeyError(item)
        return parent, segments[-1]

    def __getitem__(self, item: str):
        parent, key = self._get_parent(item)
        try:
            value = parent[key]
        except KeyError:
            raise KeyError(item)
        else:
            if isinstance(value, self.cls):
                raise KeyError(item)
            else:
                return value

    def __setitem__(self, item: str, value):
        with self.write_mutex:
            parent, key = self._require_parent(item)
            value = ensure_bytes(value)
            parent[key] = value

    def __delitem__(self, item: str):
        with self.write_mutex:
            parent, key = self._get_parent(item)
            try:
                del parent[key]
            except KeyError:
                raise KeyError(item)

    def __contains__(self, item: str):  # type: ignore[override]
        try:
            parent, key = self._get_parent(item)
            value = parent[key]
        except KeyError:
            return False
        else:
            return not isinstance(value, self.cls)

    def __eq__(self, other):
        return (
            isinstance(other, MemoryStore) and
            self.root == other.root and
            self.cls == other.cls
        )

    def keys(self):
        for k in _dict_store_keys(self.root, cls=self.cls):
            yield k

    def __iter__(self):
        return self.keys()

    def __len__(self) -> int:
        return sum(1 for _ in self.keys())

    def listdir(self, path: Path = None) -> List[str]:
        path = normalize_storage_path(path)
        if path:
            try:
                parent, key = self._get_parent(path)
                value = parent[key]
            except KeyError:
                return []
        else:
            value = self.root
        if isinstance(value, self.cls):
            return sorted(value.keys())
        else:
            return []

    def rename(self, src_path: Path, dst_path: Path):
        src_path = normalize_storage_path(src_path)
        dst_path = normalize_storage_path(dst_path)

        src_parent, src_key = self._get_parent(src_path)
        dst_parent, dst_key = self._require_parent(dst_path)

        dst_parent[dst_key] = src_parent.pop(src_key)

    def rmdir(self, path: Path = None):
        path = normalize_storage_path(path)
        if path:
            try:
                parent, key = self._get_parent(path)
                value = parent[key]
            except KeyError:
                return
            else:
                if isinstance(value, self.cls):
                    del parent[key]
        else:
            # clear out root
            self.root = self.cls()

    def getsize(self, path: Path = None):
        path = normalize_storage_path(path)

        # obtain value to return size of
        value = None
        if path:
            try:
                parent, key = self._get_parent(path)
                value = parent[key]
            except KeyError:
                pass
        else:
            value = self.root

        # obtain size of value
        if value is None:
            return 0

        elif isinstance(value, self.cls):
            # total size for directory
            size = 0
            for v in value.values():
                if not isinstance(v, self.cls):
                    size += buffer_size(v)
            return size

        else:
            return buffer_size(value)

    def clear(self):
        with self.write_mutex:
            self.root.clear()


class DictStore(MemoryStore):

    def __init__(self, *args, **kwargs):
        warnings.warn("DictStore has been renamed to MemoryStore in 2.4.0 and "
                      "will be removed in the future. Please use MemoryStore.",
                      DeprecationWarning,
                      stacklevel=2)
        super().__init__(*args, **kwargs)


class DirectoryStore(Store):
    """Storage class using directories and files on a standard file system.

    Parameters
    ----------
    path : string
        Location of directory to use as the root of the storage hierarchy.
    normalize_keys : bool, optional
        If True, all store keys will be normalized to use lower case characters
        (e.g. 'foo' and 'FOO' will be treated as equivalent). This can be
        useful to avoid potential discrepancies between case-senstive and
        case-insensitive file system. Default value is False.
    dimension_separator : {'.', '/'}, optional
        Separator placed between the dimensions of a chunk.

    Examples
    --------
    Store a single array::

        >>> import zarr
        >>> store = zarr.DirectoryStore('data/array.zarr')
        >>> z = zarr.zeros((10, 10), chunks=(5, 5), store=store, overwrite=True)
        >>> z[...] = 42

    Each chunk of the array is stored as a separate file on the file system,
    i.e.::

        >>> import os
        >>> sorted(os.listdir('data/array.zarr'))
        ['.zarray', '0.0', '0.1', '1.0', '1.1']

    Store a group::

        >>> store = zarr.DirectoryStore('data/group.zarr')
        >>> root = zarr.group(store=store, overwrite=True)
        >>> foo = root.create_group('foo')
        >>> bar = foo.zeros('bar', shape=(10, 10), chunks=(5, 5))
        >>> bar[...] = 42

    When storing a group, levels in the group hierarchy will correspond to
    directories on the file system, i.e.::

        >>> sorted(os.listdir('data/group.zarr'))
        ['.zgroup', 'foo']
        >>> sorted(os.listdir('data/group.zarr/foo'))
        ['.zgroup', 'bar']
        >>> sorted(os.listdir('data/group.zarr/foo/bar'))
        ['.zarray', '0.0', '0.1', '1.0', '1.1']

    Notes
    -----
    Atomic writes are used, which means that data are first written to a
    temporary file, then moved into place when the write is successfully
    completed. Files are only held open while they are being read or written and are
    closed immediately afterwards, so there is no need to manually close any files.

    Safe to write in multiple threads or processes.

    """

    def __init__(self, path, normalize_keys=False, dimension_separator=None):

        # guard conditions
        path = os.path.abspath(path)
        if os.path.exists(path) and not os.path.isdir(path):
            raise FSPathExistNotDir(path)

        self.path = path
        self.normalize_keys = normalize_keys
        self._dimension_separator = dimension_separator

    def _normalize_key(self, key):
        return key.lower() if self.normalize_keys else key

    def _fromfile(self, fn):
        """ Read data from a file

        Parameters
        ----------
        fn : str
            Filepath to open and read from.

        Notes
        -----
        Subclasses should overload this method to specify any custom
        file reading logic.
        """
        with open(fn, 'rb') as f:
            return f.read()

    def _tofile(self, a, fn):
        """ Write data to a file

        Parameters
        ----------
        a : array-like
            Data to write into the file.
        fn : str
            Filepath to open and write to.

        Notes
        -----
        Subclasses should overload this method to specify any custom
        file writing logic.
        """
        with open(fn, mode='wb') as f:
            f.write(a)

    def __getitem__(self, key):
        key = self._normalize_key(key)
        filepath = os.path.join(self.path, key)
        if os.path.isfile(filepath):
            return self._fromfile(filepath)
        else:
            raise KeyError(key)

    def __setitem__(self, key, value):
        key = self._normalize_key(key)

        # coerce to flat, contiguous array (ideally without copying)
        value = ensure_contiguous_ndarray(value)

        # destination path for key
        file_path = os.path.join(self.path, key)

        # ensure there is no directory in the way
        if os.path.isdir(file_path):
            shutil.rmtree(file_path)

        # ensure containing directory exists
        dir_path, file_name = os.path.split(file_path)
        if os.path.isfile(dir_path):
            raise KeyError(key)
        if not os.path.exists(dir_path):
            try:
                os.makedirs(dir_path)
            except OSError as e:
                if e.errno != errno.EEXIST:
                    raise KeyError(key)

        # write to temporary file
        # note we're not using tempfile.NamedTemporaryFile to avoid restrictive file permissions
        temp_name = file_name + '.' + uuid.uuid4().hex + '.partial'
        temp_path = os.path.join(dir_path, temp_name)
        try:
            self._tofile(value, temp_path)

            # move temporary file into place;
            # make several attempts at writing the temporary file to get past
            # potential antivirus file locking issues
            retry_call(os.replace, (temp_path, file_path), exceptions=(PermissionError,))

        finally:
            # clean up if temp file still exists for whatever reason
            if os.path.exists(temp_path):  # pragma: no cover
                os.remove(temp_path)

    def __delitem__(self, key):
        key = self._normalize_key(key)
        path = os.path.join(self.path, key)
        if os.path.isfile(path):
            os.remove(path)
        elif os.path.isdir(path):
            # include support for deleting directories, even though strictly
            # speaking these do not exist as keys in the store
            shutil.rmtree(path)
        else:
            raise KeyError(key)

    def __contains__(self, key):
        key = self._normalize_key(key)
        file_path = os.path.join(self.path, key)
        return os.path.isfile(file_path)

    def __eq__(self, other):
        return (
            isinstance(other, DirectoryStore) and
            self.path == other.path
        )

    def keys(self):
        if os.path.exists(self.path):
            yield from self._keys_fast(self.path)

    @staticmethod
    def _keys_fast(path, walker=os.walk):
        """

        Faster logic on platform where the separator is `/` and using
        `os.walk()` to decrease the number of stats.call.

        """
        it = iter(walker(path))
        d0, dirnames, filenames = next(it)
        if d0.endswith('/'):
            root_len = len(d0)
        else:
            root_len = len(d0)+1
        for f in filenames:
            yield f
        for dirpath, _, filenames in it:
            for f in filenames:
                yield dirpath[root_len:].replace('\\', '/')+'/'+f

    def __iter__(self):
        return self.keys()

    def __len__(self):
        return sum(1 for _ in self.keys())

    def dir_path(self, path=None):
        store_path = normalize_storage_path(path)
        dir_path = self.path
        if store_path:
            dir_path = os.path.join(dir_path, store_path)
        return dir_path

    def listdir(self, path=None):
        return self._dimension_separator == "/" and \
            self._nested_listdir(path) or self._flat_listdir(path)

    def _flat_listdir(self, path=None):
        dir_path = self.dir_path(path)
        if os.path.isdir(dir_path):
            return sorted(os.listdir(dir_path))
        else:
            return []

    def _nested_listdir(self, path=None):
        children = self._flat_listdir(path=path)
        if array_meta_key in children:
            # special handling of directories containing an array to map nested chunk
            # keys back to standard chunk keys
            new_children = []
            root_path = self.dir_path(path)
            for entry in children:
                entry_path = os.path.join(root_path, entry)
                if _prog_number.match(entry) and os.path.isdir(entry_path):
                    for dir_path, _, file_names in os.walk(entry_path):
                        for file_name in file_names:
                            file_path = os.path.join(dir_path, file_name)
                            rel_path = file_path.split(root_path + os.path.sep)[1]
                            new_children.append(rel_path.replace(os.path.sep, '.'))
                else:
                    new_children.append(entry)
            return sorted(new_children)
        else:
            return children

    def rename(self, src_path, dst_path):
        store_src_path = normalize_storage_path(src_path)
        store_dst_path = normalize_storage_path(dst_path)

        dir_path = self.path

        src_path = os.path.join(dir_path, store_src_path)
        dst_path = os.path.join(dir_path, store_dst_path)

        os.renames(src_path, dst_path)

    def rmdir(self, path=None):
        store_path = normalize_storage_path(path)
        dir_path = self.path
        if store_path:
            dir_path = os.path.join(dir_path, store_path)
        if os.path.isdir(dir_path):
            shutil.rmtree(dir_path)

    def getsize(self, path=None):
        store_path = normalize_storage_path(path)
        fs_path = self.path
        if store_path:
            fs_path = os.path.join(fs_path, store_path)
        if os.path.isfile(fs_path):
            return os.path.getsize(fs_path)
        elif os.path.isdir(fs_path):
            size = 0
            for child in scandir(fs_path):
                if child.is_file():
                    size += child.stat().st_size
            return size
        else:
            return 0

    def clear(self):
        shutil.rmtree(self.path)


def atexit_rmtree(path,
                  isdir=os.path.isdir,
                  rmtree=shutil.rmtree):  # pragma: no cover
    """Ensure directory removal at interpreter exit."""
    if isdir(path):
        rmtree(path)


# noinspection PyShadowingNames
def atexit_rmglob(path,
                  glob=glob.glob,
                  isdir=os.path.isdir,
                  isfile=os.path.isfile,
                  remove=os.remove,
                  rmtree=shutil.rmtree):  # pragma: no cover
    """Ensure removal of multiple files at interpreter exit."""
    for p in glob(path):
        if isfile(p):
            remove(p)
        elif isdir(p):
            rmtree(p)


class FSStore(Store):
    """Wraps an fsspec.FSMap to give access to arbitrary filesystems

    Requires that ``fsspec`` is installed, as well as any additional
    requirements for the protocol chosen.

    Parameters
    ----------
    url : str
        The destination to map. Should include protocol and path,
        like "s3://bucket/root"
    normalize_keys : bool
    key_separator : str
        public API for accessing dimension_separator. Never `None`
        See dimension_separator for more information.
    mode : str
        "w" for writable, "r" for read-only
    exceptions : list of Exception subclasses
        When accessing data, any of these exceptions will be treated
        as a missing key
    dimension_separator : {'.', '/'}, optional
        Separator placed between the dimensions of a chunk.
    storage_options : passed to the fsspec implementation
    """

    _META_KEYS = (attrs_key, group_meta_key, array_meta_key)

    def __init__(self, url, normalize_keys=False, key_separator=None,
                 mode='w',
                 exceptions=(KeyError, PermissionError, IOError),
                 dimension_separator=None,
                 **storage_options):
        import fsspec
        self.normalize_keys = normalize_keys
        self.map = fsspec.get_mapper(url, **storage_options)
        self.fs = self.map.fs  # for direct operations
        self.path = self.fs._strip_protocol(url)
        self.mode = mode
        self.exceptions = exceptions

        # For backwards compatibility. Guaranteed to be non-None
        if key_separator is not None:
            dimension_separator = key_separator

        self.key_separator = dimension_separator
        if self.key_separator is None:
            self.key_separator = "."

        # Pass attributes to array creation
        self._dimension_separator = dimension_separator

        if self.fs.exists(self.path) and not self.fs.isdir(self.path):
            raise FSPathExistNotDir(url)

    def _normalize_key(self, key):
        key = normalize_storage_path(key).lstrip('/')
        if key:
            *bits, end = key.split('/')

            if end not in FSStore._META_KEYS:
                end = end.replace('.', self.key_separator)
                key = '/'.join(bits + [end])

        return key.lower() if self.normalize_keys else key

    def getitems(self, keys, **kwargs):
        keys_transformed = [self._normalize_key(key) for key in keys]
        results = self.map.getitems(keys_transformed, on_error="omit")
        # The function calling this method may not recognize the transformed keys
        # So we send the values returned by self.map.getitems back into the original key space.
        return {keys[keys_transformed.index(rk)]: rv for rk, rv in results.items()}

    def __getitem__(self, key):
        key = self._normalize_key(key)
        try:
            return self.map[key]
        except self.exceptions as e:
            raise KeyError(key) from e

    def setitems(self, values):
        if self.mode == 'r':
            raise ReadOnlyError()
        values = {self._normalize_key(key): val for key, val in values.items()}
        self.map.setitems(values)

    def __setitem__(self, key, value):
        if self.mode == 'r':
            raise ReadOnlyError()
        key = self._normalize_key(key)
        path = self.dir_path(key)
        try:
            if self.fs.isdir(path):
                self.fs.rm(path, recursive=True)
            self.map[key] = value
            self.fs.invalidate_cache(self.fs._parent(path))
        except self.exceptions as e:
            raise KeyError(key) from e

    def __delitem__(self, key):
        if self.mode == 'r':
            raise ReadOnlyError()
        key = self._normalize_key(key)
        path = self.dir_path(key)
        if self.fs.isdir(path):
            self.fs.rm(path, recursive=True)
        else:
            del self.map[key]

    def __contains__(self, key):
        key = self._normalize_key(key)
        return key in self.map

    def __eq__(self, other):
        return (type(self) == type(other) and self.map == other.map
                and self.mode == other.mode)

    def keys(self):
        return iter(self.map)

    def __iter__(self):
        return self.keys()

    def __len__(self):
        return len(list(self.keys()))

    def dir_path(self, path=None):
        store_path = normalize_storage_path(path)
        return self.map._key_to_str(store_path)

    def listdir(self, path=None):
        dir_path = self.dir_path(path)
        try:
            children = sorted(p.rstrip('/').rsplit('/', 1)[-1]
                              for p in self.fs.ls(dir_path, detail=False))
            if self.key_separator != "/":
                return children
            else:
                if array_meta_key in children:
                    # special handling of directories containing an array to map nested chunk
                    # keys back to standard chunk keys
                    new_children = []
                    root_path = self.dir_path(path)
                    for entry in children:
                        entry_path = os.path.join(root_path, entry)
                        if _prog_number.match(entry) and self.fs.isdir(entry_path):
                            for file_name in self.fs.find(entry_path):
                                file_path = os.path.join(dir_path, file_name)
                                rel_path = file_path.split(root_path)[1]
                                rel_path = rel_path.lstrip('/')
                                new_children.append(rel_path.replace('/', '.'))
                        else:
                            new_children.append(entry)
                    return sorted(new_children)
                else:
                    return children
        except IOError:
            return []

    def rmdir(self, path=None):
        if self.mode == 'r':
            raise ReadOnlyError()
        store_path = self.dir_path(path)
        if self.fs.isdir(store_path):
            self.fs.rm(store_path, recursive=True)

    def getsize(self, path=None):
        store_path = self.dir_path(path)
        return self.fs.du(store_path, True, True)

    def clear(self):
        if self.mode == 'r':
            raise ReadOnlyError()
        self.map.clear()


class TempStore(DirectoryStore):
    """Directory store using a temporary directory for storage.

    Parameters
    ----------
    suffix : string, optional
        Suffix for the temporary directory name.
    prefix : string, optional
        Prefix for the temporary directory name.
    dir : string, optional
        Path to parent directory in which to create temporary directory.
    normalize_keys : bool, optional
        If True, all store keys will be normalized to use lower case characters
        (e.g. 'foo' and 'FOO' will be treated as equivalent). This can be
        useful to avoid potential discrepancies between case-senstive and
        case-insensitive file system. Default value is False.
    dimension_separator : {'.', '/'}, optional
        Separator placed between the dimensions of a chunk.
    """

    # noinspection PyShadowingBuiltins
    def __init__(self, suffix='', prefix='zarr', dir=None, normalize_keys=False,
                 dimension_separator=None):
        path = tempfile.mkdtemp(suffix=suffix, prefix=prefix, dir=dir)
        atexit.register(atexit_rmtree, path)
        super().__init__(path, normalize_keys=normalize_keys)


_prog_ckey = re.compile(r'^(\d+)(\.\d+)+$')
_prog_number = re.compile(r'^\d+$')


class NestedDirectoryStore(DirectoryStore):
    """Storage class using directories and files on a standard file system, with
    special handling for chunk keys so that chunk files for multidimensional
    arrays are stored in a nested directory tree.

    Parameters
    ----------
    path : string
        Location of directory to use as the root of the storage hierarchy.
    normalize_keys : bool, optional
        If True, all store keys will be normalized to use lower case characters
        (e.g. 'foo' and 'FOO' will be treated as equivalent). This can be
        useful to avoid potential discrepancies between case-senstive and
        case-insensitive file system. Default value is False.
    dimension_separator : {'/'}, optional
        Separator placed between the dimensions of a chunk.
        Only supports "/" unlike other implementations.

    Examples
    --------
    Store a single array::

        >>> import zarr
        >>> store = zarr.NestedDirectoryStore('data/array.zarr')
        >>> z = zarr.zeros((10, 10), chunks=(5, 5), store=store, overwrite=True)
        >>> z[...] = 42

    Each chunk of the array is stored as a separate file on the file system,
    note the multiple directory levels used for the chunk files::

        >>> import os
        >>> sorted(os.listdir('data/array.zarr'))
        ['.zarray', '0', '1']
        >>> sorted(os.listdir('data/array.zarr/0'))
        ['0', '1']
        >>> sorted(os.listdir('data/array.zarr/1'))
        ['0', '1']

    Store a group::

        >>> store = zarr.NestedDirectoryStore('data/group.zarr')
        >>> root = zarr.group(store=store, overwrite=True)
        >>> foo = root.create_group('foo')
        >>> bar = foo.zeros('bar', shape=(10, 10), chunks=(5, 5))
        >>> bar[...] = 42

    When storing a group, levels in the group hierarchy will correspond to
    directories on the file system, i.e.::

        >>> sorted(os.listdir('data/group.zarr'))
        ['.zgroup', 'foo']
        >>> sorted(os.listdir('data/group.zarr/foo'))
        ['.zgroup', 'bar']
        >>> sorted(os.listdir('data/group.zarr/foo/bar'))
        ['.zarray', '0', '1']
        >>> sorted(os.listdir('data/group.zarr/foo/bar/0'))
        ['0', '1']
        >>> sorted(os.listdir('data/group.zarr/foo/bar/1'))
        ['0', '1']

    Notes
    -----
    The :class:`DirectoryStore` class stores all chunk files for an array
    together in a single directory. On some file systems, the potentially large
    number of files in a single directory can cause performance issues. The
    :class:`NestedDirectoryStore` class provides an alternative where chunk
    files for multidimensional arrays will be organised into a directory
    hierarchy, thus reducing the number of files in any one directory.

    Safe to write in multiple threads or processes.

    """

    def __init__(self, path, normalize_keys=False, dimension_separator="/"):
        super().__init__(path, normalize_keys=normalize_keys)
        if dimension_separator is None:
            dimension_separator = "/"
        elif dimension_separator != "/":
            raise ValueError(
                "NestedDirectoryStore only supports '/' as dimension_separator")
        self._dimension_separator = dimension_separator

    def __eq__(self, other):
        return (
            isinstance(other, NestedDirectoryStore) and
            self.path == other.path
        )


# noinspection PyPep8Naming
class ZipStore(Store):
    """Storage class using a Zip file.

    Parameters
    ----------
    path : string
        Location of file.
    compression : integer, optional
        Compression method to use when writing to the archive.
    allowZip64 : bool, optional
        If True (the default) will create ZIP files that use the ZIP64
        extensions when the zipfile is larger than 2 GiB. If False
        will raise an exception when the ZIP file would require ZIP64
        extensions.
    mode : string, optional
        One of 'r' to read an existing file, 'w' to truncate and write a new
        file, 'a' to append to an existing file, or 'x' to exclusively create
        and write a new file.
    dimension_separator : {'.', '/'}, optional
        Separator placed between the dimensions of a chunk.

    Examples
    --------
    Store a single array::

        >>> import zarr
        >>> store = zarr.ZipStore('data/array.zip', mode='w')
        >>> z = zarr.zeros((10, 10), chunks=(5, 5), store=store)
        >>> z[...] = 42
        >>> store.close()  # don't forget to call this when you're done

    Store a group::

        >>> store = zarr.ZipStore('data/group.zip', mode='w')
        >>> root = zarr.group(store=store)
        >>> foo = root.create_group('foo')
        >>> bar = foo.zeros('bar', shape=(10, 10), chunks=(5, 5))
        >>> bar[...] = 42
        >>> store.close()  # don't forget to call this when you're done

    After modifying a ZipStore, the ``close()`` method must be called, otherwise
    essential data will not be written to the underlying Zip file. The ZipStore
    class also supports the context manager protocol, which ensures the ``close()``
    method is called on leaving the context, e.g.::

        >>> with zarr.ZipStore('data/array.zip', mode='w') as store:
        ...     z = zarr.zeros((10, 10), chunks=(5, 5), store=store)
        ...     z[...] = 42
        ...     # no need to call store.close()

    Notes
    -----
    Each chunk of an array is stored as a separate entry in the Zip file. Note
    that Zip files do not provide any way to remove or replace existing entries.
    If an attempt is made to replace an entry, then a warning is generated by
    the Python standard library about a duplicate Zip file entry. This can be
    triggered if you attempt to write data to a Zarr array more than once,
    e.g.::

        >>> store = zarr.ZipStore('data/example.zip', mode='w')
        >>> z = zarr.zeros(100, chunks=10, store=store)
        >>> # first write OK
        ... z[...] = 42
        >>> # second write generates warnings
        ... z[...] = 42  # doctest: +SKIP
        >>> store.close()

    This can also happen in a more subtle situation, where data are written only
    once to a Zarr array, but the write operations are not aligned with chunk
    boundaries, e.g.::

        >>> store = zarr.ZipStore('data/example.zip', mode='w')
        >>> z = zarr.zeros(100, chunks=10, store=store)
        >>> z[5:15] = 42
        >>> # write overlaps chunk previously written, generates warnings
        ... z[15:25] = 42  # doctest: +SKIP

    To avoid creating duplicate entries, only write data once, and align writes
    with chunk boundaries. This alignment is done automatically if you call
    ``z[...] = ...`` or create an array from existing data via :func:`zarr.array`.

    Alternatively, use a :class:`DirectoryStore` when writing the data, then
    manually Zip the directory and use the Zip file for subsequent reads.
    Take note that the files in the Zip file must be relative to the root of the
    Zarr archive. You may find it easier to create such a Zip file with ``7z``, e.g.::

        7z a -tzip archive.zarr.zip archive.zarr/.

    Safe to write in multiple threads but not in multiple processes.

    """

    _erasable = False

    def __init__(self, path, compression=zipfile.ZIP_STORED, allowZip64=True, mode='a',
                 dimension_separator=None):

        # store properties
        path = os.path.abspath(path)
        self.path = path
        self.compression = compression
        self.allowZip64 = allowZip64
        self.mode = mode
        self._dimension_separator = dimension_separator

        # Current understanding is that zipfile module in stdlib is not thread-safe,
        # and so locking is required for both read and write. However, this has not
        # been investigated in detail, perhaps no lock is needed if mode='r'.
        self.mutex = RLock()

        # open zip file
        self.zf = zipfile.ZipFile(path, mode=mode, compression=compression,
                                  allowZip64=allowZip64)

    def __getstate__(self):
        self.flush()
        return self.path, self.compression, self.allowZip64, self.mode

    def __setstate__(self, state):
        path, compression, allowZip64, mode = state
        # if initially opened with mode 'w' or 'x', re-open in mode 'a' so file doesn't
        # get clobbered
        if mode in 'wx':
            mode = 'a'
        self.__init__(path=path, compression=compression, allowZip64=allowZip64,
                      mode=mode)

    def close(self):
        """Closes the underlying zip file, ensuring all records are written."""
        with self.mutex:
            self.zf.close()

    def flush(self):
        """Closes the underlying zip file, ensuring all records are written,
        then re-opens the file for further modifications."""
        if self.mode != 'r':
            with self.mutex:
                self.zf.close()
                # N.B., re-open with mode 'a' regardless of initial mode so we don't wipe
                # what's been written
                self.zf = zipfile.ZipFile(self.path, mode='a',
                                          compression=self.compression,
                                          allowZip64=self.allowZip64)

    def __enter__(self):
        return self

    def __exit__(self, *args):
        self.close()

    def __getitem__(self, key):
        with self.mutex:
            with self.zf.open(key) as f:  # will raise KeyError
                return f.read()

    def __setitem__(self, key, value):
        if self.mode == 'r':
            raise ReadOnlyError()
        value = ensure_contiguous_ndarray(value)
        with self.mutex:
            # writestr(key, value) writes with default permissions from
            # zipfile (600) that are too restrictive, build ZipInfo for
            # the key to work around limitation
            keyinfo = zipfile.ZipInfo(filename=key,
                                      date_time=time.localtime(time.time())[:6])
            keyinfo.compress_type = self.compression
            if keyinfo.filename[-1] == os.sep:
                keyinfo.external_attr = 0o40775 << 16   # drwxrwxr-x
                keyinfo.external_attr |= 0x10           # MS-DOS directory flag
            else:
                keyinfo.external_attr = 0o644 << 16     # ?rw-r--r--

            self.zf.writestr(keyinfo, value)

    def __delitem__(self, key):
        raise NotImplementedError

    def __eq__(self, other):
        return (
            isinstance(other, ZipStore) and
            self.path == other.path and
            self.compression == other.compression and
            self.allowZip64 == other.allowZip64
        )

    def keylist(self):
        with self.mutex:
            return sorted(self.zf.namelist())

    def keys(self):
        for key in self.keylist():
            yield key

    def __iter__(self):
        return self.keys()

    def __len__(self):
        return sum(1 for _ in self.keys())

    def __contains__(self, key):
        try:
            with self.mutex:
                self.zf.getinfo(key)
        except KeyError:
            return False
        else:
            return True

    def listdir(self, path=None):
        path = normalize_storage_path(path)
        return _listdir_from_keys(self, path)

    def getsize(self, path=None):
        path = normalize_storage_path(path)
        with self.mutex:
            children = self.listdir(path)
            if children:
                size = 0
                for child in children:
                    if path:
                        name = path + '/' + child
                    else:
                        name = child
                    try:
                        info = self.zf.getinfo(name)
                    except KeyError:
                        pass
                    else:
                        size += info.compress_size
                return size
            elif path:
                try:
                    info = self.zf.getinfo(path)
                    return info.compress_size
                except KeyError:
                    return 0
            else:
                return 0

    def clear(self):
        if self.mode == 'r':
            raise ReadOnlyError()
        with self.mutex:
            self.close()
            os.remove(self.path)
            self.zf = zipfile.ZipFile(self.path, mode=self.mode,
                                      compression=self.compression,
                                      allowZip64=self.allowZip64)


def migrate_1to2(store):
    """Migrate array metadata in `store` from Zarr format version 1 to
    version 2.

    Parameters
    ----------
    store : Store
        Store to be migrated.

    Notes
    -----
    Version 1 did not support hierarchies, so this migration function will
    look for a single array in `store` and migrate the array metadata to
    version 2.

    """

    # migrate metadata
    from zarr import meta_v1
    meta = meta_v1.decode_metadata(store['meta'])
    del store['meta']

    # add empty filters
    meta['filters'] = None

    # migration compression metadata
    compression = meta['compression']
    if compression is None or compression == 'none':
        compressor_config = None
    else:
        compression_opts = meta['compression_opts']
        codec_cls = codec_registry[compression]
        if isinstance(compression_opts, dict):
            compressor = codec_cls(**compression_opts)
        else:
            compressor = codec_cls(compression_opts)
        compressor_config = compressor.get_config()
    meta['compressor'] = compressor_config
    del meta['compression']
    del meta['compression_opts']

    # store migrated metadata
    store[array_meta_key] = encode_array_metadata(meta)

    # migrate user attributes
    store[attrs_key] = store['attrs']
    del store['attrs']


# noinspection PyShadowingBuiltins
class DBMStore(Store):
    """Storage class using a DBM-style database.

    Parameters
    ----------
    path : string
        Location of database file.
    flag : string, optional
        Flags for opening the database file.
    mode : int
        File mode used if a new file is created.
    open : function, optional
        Function to open the database file. If not provided, :func:`dbm.open` will be
        used on Python 3, and :func:`anydbm.open` will be used on Python 2.
    write_lock: bool, optional
        Use a lock to prevent concurrent writes from multiple threads (True by default).
    dimension_separator : {'.', '/'}, optional
        Separator placed between the dimensions of a chunk.e
    **open_kwargs
        Keyword arguments to pass the `open` function.

    Examples
    --------
    Store a single array::

        >>> import zarr
        >>> store = zarr.DBMStore('data/array.db')
        >>> z = zarr.zeros((10, 10), chunks=(5, 5), store=store, overwrite=True)
        >>> z[...] = 42
        >>> store.close()  # don't forget to call this when you're done

    Store a group::

        >>> store = zarr.DBMStore('data/group.db')
        >>> root = zarr.group(store=store, overwrite=True)
        >>> foo = root.create_group('foo')
        >>> bar = foo.zeros('bar', shape=(10, 10), chunks=(5, 5))
        >>> bar[...] = 42
        >>> store.close()  # don't forget to call this when you're done

    After modifying a DBMStore, the ``close()`` method must be called, otherwise
    essential data may not be written to the underlying database file. The
    DBMStore class also supports the context manager protocol, which ensures the
    ``close()`` method is called on leaving the context, e.g.::

        >>> with zarr.DBMStore('data/array.db') as store:
        ...     z = zarr.zeros((10, 10), chunks=(5, 5), store=store, overwrite=True)
        ...     z[...] = 42
        ...     # no need to call store.close()

    A different database library can be used by passing a different function to
    the `open` parameter. For example, if the `bsddb3
    <https://www.jcea.es/programacion/pybsddb.htm>`_ package is installed, a
    Berkeley DB database can be used::

        >>> import bsddb3
        >>> store = zarr.DBMStore('data/array.bdb', open=bsddb3.btopen)
        >>> z = zarr.zeros((10, 10), chunks=(5, 5), store=store, overwrite=True)
        >>> z[...] = 42
        >>> store.close()

    Notes
    -----
    Please note that, by default, this class will use the Python standard
    library `dbm.open` function to open the database file (or `anydbm.open` on
    Python 2). There are up to three different implementations of DBM-style
    databases available in any Python installation, and which one is used may
    vary from one system to another.  Database file formats are not compatible
    between these different implementations.  Also, some implementations are
    more efficient than others. In particular, the "dumb" implementation will be
    the fall-back on many systems, and has very poor performance for some usage
    scenarios. If you want to ensure a specific implementation is used, pass the
    corresponding open function, e.g., `dbm.gnu.open` to use the GNU DBM
    library.

    Safe to write in multiple threads. May be safe to write in multiple processes,
    depending on which DBM implementation is being used, although this has not been
    tested.

    """

    def __init__(self, path, flag='c', mode=0o666, open=None, write_lock=True,
                 dimension_separator=None,
                 **open_kwargs):
        if open is None:
            import dbm
            open = dbm.open
        path = os.path.abspath(path)
        # noinspection PyArgumentList
        self.db = open(path, flag, mode, **open_kwargs)
        self.path = path
        self.flag = flag
        self.mode = mode
        self.open = open
        self.write_lock = write_lock
        if write_lock:
            # This may not be required as some dbm implementations manage their own
            # locks, but err on the side of caution.
            self.write_mutex = Lock()
        else:
            self.write_mutex = nolock
        self.open_kwargs = open_kwargs
        self._dimension_separator = dimension_separator

    def __getstate__(self):
        try:
            self.flush()  # needed for ndbm
        except Exception:
            # flush may fail if db has already been closed
            pass
        return (self.path, self.flag, self.mode, self.open, self.write_lock,
                self.open_kwargs)

    def __setstate__(self, state):
        path, flag, mode, open, write_lock, open_kws = state
        if flag[0] == 'n':
            flag = 'c' + flag[1:]  # don't clobber an existing database
        self.__init__(path=path, flag=flag, mode=mode, open=open,
                      write_lock=write_lock, **open_kws)

    def close(self):
        """Closes the underlying database file."""
        if hasattr(self.db, 'close'):
            with self.write_mutex:
                self.db.close()

    def flush(self):
        """Synchronizes data to the underlying database file."""
        if self.flag[0] != 'r':
            with self.write_mutex:
                if hasattr(self.db, 'sync'):
                    self.db.sync()
                else:  # pragma: no cover
                    # we don't cover this branch anymore as ndbm (oracle) is not packaged
                    # by conda-forge on non-mac OS:
                    # https://github.com/conda-forge/staged-recipes/issues/4476
                    # fall-back, close and re-open, needed for ndbm
                    flag = self.flag
                    if flag[0] == 'n':
                        flag = 'c' + flag[1:]  # don't clobber an existing database
                    self.db.close()
                    # noinspection PyArgumentList
                    self.db = self.open(self.path, flag, self.mode, **self.open_kwargs)

    def __enter__(self):
        return self

    def __exit__(self, *args):
        self.close()

    def __getitem__(self, key):
        if isinstance(key, str):
            key = key.encode("ascii")
        return self.db[key]

    def __setitem__(self, key, value):
        if isinstance(key, str):
            key = key.encode("ascii")
        value = ensure_bytes(value)
        with self.write_mutex:
            self.db[key] = value

    def __delitem__(self, key):
        if isinstance(key, str):
            key = key.encode("ascii")
        with self.write_mutex:
            del self.db[key]

    def __eq__(self, other):
        return (
            isinstance(other, DBMStore) and
            self.path == other.path and
            # allow flag and mode to differ
            self.open == other.open and
            self.open_kwargs == other.open_kwargs
        )

    def keys(self):
        return (ensure_text(k, "ascii") for k in iter(self.db.keys()))

    def __iter__(self):
        return self.keys()

    def __len__(self):
        return sum(1 for _ in self.keys())

    def __contains__(self, key):
        if isinstance(key, str):
            key = key.encode("ascii")
        return key in self.db


class LMDBStore(Store):
    """Storage class using LMDB. Requires the `lmdb <http://lmdb.readthedocs.io/>`_
    package to be installed.


    Parameters
    ----------
    path : string
        Location of database file.
    buffers : bool, optional
        If True (default) use support for buffers, which should increase performance by
        reducing memory copies.
    dimension_separator : {'.', '/'}, optional
        Separator placed between the dimensions of a chunk.
    **kwargs
        Keyword arguments passed through to the `lmdb.open` function.

    Examples
    --------
    Store a single array::

        >>> import zarr
        >>> store = zarr.LMDBStore('data/array.mdb')
        >>> z = zarr.zeros((10, 10), chunks=(5, 5), store=store, overwrite=True)
        >>> z[...] = 42
        >>> store.close()  # don't forget to call this when you're done

    Store a group::

        >>> store = zarr.LMDBStore('data/group.mdb')
        >>> root = zarr.group(store=store, overwrite=True)
        >>> foo = root.create_group('foo')
        >>> bar = foo.zeros('bar', shape=(10, 10), chunks=(5, 5))
        >>> bar[...] = 42
        >>> store.close()  # don't forget to call this when you're done

    After modifying a DBMStore, the ``close()`` method must be called, otherwise
    essential data may not be written to the underlying database file. The
    DBMStore class also supports the context manager protocol, which ensures the
    ``close()`` method is called on leaving the context, e.g.::

        >>> with zarr.LMDBStore('data/array.mdb') as store:
        ...     z = zarr.zeros((10, 10), chunks=(5, 5), store=store, overwrite=True)
        ...     z[...] = 42
        ...     # no need to call store.close()

    Notes
    -----
    By default writes are not immediately flushed to disk to increase performance. You
    can ensure data are flushed to disk by calling the ``flush()`` or ``close()`` methods.

    Should be safe to write in multiple threads or processes due to the synchronization
    support within LMDB, although writing from multiple processes has not been tested.

    """

    def __init__(self, path, buffers=True, dimension_separator=None, **kwargs):
        import lmdb

        # set default memory map size to something larger than the lmdb default, which is
        # very likely to be too small for any moderate array (logic copied from zict)
        map_size = (2**40 if sys.maxsize >= 2**32 else 2**28)
        kwargs.setdefault('map_size', map_size)

        # don't initialize buffers to zero by default, shouldn't be necessary
        kwargs.setdefault('meminit', False)

        # decide whether to use the writemap option based on the operating system's
        # support for sparse files - writemap requires sparse file support otherwise
        # the whole# `map_size` may be reserved up front on disk (logic copied from zict)
        writemap = sys.platform.startswith('linux')
        kwargs.setdefault('writemap', writemap)

        # decide options for when data are flushed to disk - choose to delay syncing
        # data to filesystem, otherwise pay a large performance penalty (zict also does
        # this)
        kwargs.setdefault('metasync', False)
        kwargs.setdefault('sync', False)
        kwargs.setdefault('map_async', False)

        # set default option for number of cached transactions
        max_spare_txns = multiprocessing.cpu_count()
        kwargs.setdefault('max_spare_txns', max_spare_txns)

        # normalize path
        path = os.path.abspath(path)

        # open database
        self.db = lmdb.open(path, **kwargs)

        # store properties
        self.buffers = buffers
        self.path = path
        self.kwargs = kwargs
        self._dimension_separator = dimension_separator

    def __getstate__(self):
        try:
            self.flush()  # just in case
        except Exception:
            # flush may fail if db has already been closed
            pass
        return self.path, self.buffers, self.kwargs

    def __setstate__(self, state):
        path, buffers, kwargs = state
        self.__init__(path=path, buffers=buffers, **kwargs)

    def close(self):
        """Closes the underlying database."""
        self.db.close()

    def flush(self):
        """Synchronizes data to the file system."""
        self.db.sync()

    def __enter__(self):
        return self

    def __exit__(self, *args):
        self.close()

    def __getitem__(self, key):
        if isinstance(key, str):
            key = key.encode("ascii")
        # use the buffers option, should avoid a memory copy
        with self.db.begin(buffers=self.buffers) as txn:
            value = txn.get(key)
        if value is None:
            raise KeyError(key)
        return value

    def __setitem__(self, key, value):
        if isinstance(key, str):
            key = key.encode("ascii")
        with self.db.begin(write=True, buffers=self.buffers) as txn:
            txn.put(key, value)

    def __delitem__(self, key):
        if isinstance(key, str):
            key = key.encode("ascii")
        with self.db.begin(write=True) as txn:
            if not txn.delete(key):
                raise KeyError(key)

    def __contains__(self, key):
        if isinstance(key, str):
            key = key.encode("ascii")
        with self.db.begin(buffers=self.buffers) as txn:
            with txn.cursor() as cursor:
                return cursor.set_key(key)

    def items(self):
        with self.db.begin(buffers=self.buffers) as txn:
            with txn.cursor() as cursor:
                for k, v in cursor.iternext(keys=True, values=True):
                    yield ensure_text(k, "ascii"), v

    def keys(self):
        with self.db.begin(buffers=self.buffers) as txn:
            with txn.cursor() as cursor:
                for k in cursor.iternext(keys=True, values=False):
                    yield ensure_text(k, "ascii")

    def values(self):
        with self.db.begin(buffers=self.buffers) as txn:
            with txn.cursor() as cursor:
                for v in cursor.iternext(keys=False, values=True):
                    yield v

    def __iter__(self):
        return self.keys()

    def __len__(self):
        return self.db.stat()['entries']


class LRUStoreCache(Store):
    """Storage class that implements a least-recently-used (LRU) cache layer over
    some other store. Intended primarily for use with stores that can be slow to
    access, e.g., remote stores that require network communication to store and
    retrieve data.

    Parameters
    ----------
    store : Store
        The store containing the actual data to be cached.
    max_size : int
        The maximum size that the cache may grow to, in number of bytes. Provide `None`
        if you would like the cache to have unlimited size.

    Examples
    --------
    The example below wraps an S3 store with an LRU cache::

        >>> import s3fs
        >>> import zarr
        >>> s3 = s3fs.S3FileSystem(anon=True, client_kwargs=dict(region_name='eu-west-2'))
        >>> store = s3fs.S3Map(root='zarr-demo/store', s3=s3, check=False)
        >>> cache = zarr.LRUStoreCache(store, max_size=2**28)
        >>> root = zarr.group(store=cache)  # doctest: +REMOTE_DATA
        >>> z = root['foo/bar/baz']  # doctest: +REMOTE_DATA
        >>> from timeit import timeit
        >>> # first data access is relatively slow, retrieved from store
        ... timeit('print(z[:].tostring())', number=1, globals=globals())  # doctest: +SKIP
        b'Hello from the cloud!'
        0.1081731989979744
        >>> # second data access is faster, uses cache
        ... timeit('print(z[:].tostring())', number=1, globals=globals())  # doctest: +SKIP
        b'Hello from the cloud!'
        0.0009490990014455747

    """

    def __init__(self, store: Store, max_size: int):
        self._store = Store._ensure_store(store)
        self._max_size = max_size
        self._current_size = 0
        self._keys_cache = None
        self._contains_cache = None
        self._listdir_cache: Dict[Path, Any] = dict()
        self._values_cache: Dict[Path, Any] = OrderedDict()
        self._mutex = Lock()
        self.hits = self.misses = 0

    def __getstate__(self):
        return (self._store, self._max_size, self._current_size, self._keys_cache,
                self._contains_cache, self._listdir_cache, self._values_cache, self.hits,
                self.misses)

    def __setstate__(self, state):
        (self._store, self._max_size, self._current_size, self._keys_cache,
         self._contains_cache, self._listdir_cache, self._values_cache, self.hits,
         self.misses) = state
        self._mutex = Lock()

    def __len__(self):
        return len(self._keys())

    def __iter__(self):
        return self.keys()

    def __contains__(self, key):
        with self._mutex:
            if self._contains_cache is None:
                self._contains_cache = set(self._keys())
            return key in self._contains_cache

    def clear(self):
        self._store.clear()
        self.invalidate()

    def keys(self):
        with self._mutex:
            return iter(self._keys())

    def _keys(self):
        if self._keys_cache is None:
            self._keys_cache = list(self._store.keys())
        return self._keys_cache

    def listdir(self, path: Path = None):
        with self._mutex:
            try:
                return self._listdir_cache[path]
            except KeyError:
                listing = listdir(self._store, path)
                self._listdir_cache[path] = listing
                return listing

    def getsize(self, path=None) -> int:
        return getsize(self._store, path=path)

    def _pop_value(self):
        # remove the first value from the cache, as this will be the least recently
        # used value
        _, v = self._values_cache.popitem(last=False)
        return v

    def _accommodate_value(self, value_size):
        if self._max_size is None:
            return
        # ensure there is enough space in the cache for a new value
        while self._current_size + value_size > self._max_size:
            v = self._pop_value()
            self._current_size -= buffer_size(v)

    def _cache_value(self, key: Path, value):
        # cache a value
        value_size = buffer_size(value)
        # check size of the value against max size, as if the value itself exceeds max
        # size then we are never going to cache it
        if self._max_size is None or value_size <= self._max_size:
            self._accommodate_value(value_size)
            self._values_cache[key] = value
            self._current_size += value_size

    def invalidate(self):
        """Completely clear the cache."""
        with self._mutex:
            self._values_cache.clear()
            self._invalidate_keys()

    def invalidate_values(self):
        """Clear the values cache."""
        with self._mutex:
            self._values_cache.clear()

    def invalidate_keys(self):
        """Clear the keys cache."""
        with self._mutex:
            self._invalidate_keys()

    def _invalidate_keys(self):
        self._keys_cache = None
        self._contains_cache = None
        self._listdir_cache.clear()

    def _invalidate_value(self, key):
        if key in self._values_cache:
            value = self._values_cache.pop(key)
            self._current_size -= buffer_size(value)

    def __getitem__(self, key):
        try:
            # first try to obtain the value from the cache
            with self._mutex:
                value = self._values_cache[key]
                # cache hit if no KeyError is raised
                self.hits += 1
                # treat the end as most recently used
                self._values_cache.move_to_end(key)

        except KeyError:
            # cache miss, retrieve value from the store
            value = self._store[key]
            with self._mutex:
                self.misses += 1
                # need to check if key is not in the cache, as it may have been cached
                # while we were retrieving the value from the store
                if key not in self._values_cache:
                    self._cache_value(key, value)

        return value

    def __setitem__(self, key, value):
        self._store[key] = value
        with self._mutex:
            self._invalidate_keys()
            self._invalidate_value(key)
            self._cache_value(key, value)

    def __delitem__(self, key):
        del self._store[key]
        with self._mutex:
            self._invalidate_keys()
            self._invalidate_value(key)


<<<<<<< HEAD
class ABSStore(Store):
    """Storage class using Azure Blob Storage (ABS).

    Parameters
    ----------
    container : string
        The name of the ABS container to use.
        .. deprecated::
           Use ``client`` instead.
    prefix : string
        Location of the "directory" to use as the root of the storage hierarchy
        within the container.
    account_name : string
        The Azure blob storage account name.
        .. deprecated:: 2.8.3
           Use ``client`` instead.
    account_key : string
        The Azure blob storage account access key.
        .. deprecated:: 2.8.3
           Use ``client`` instead.
    blob_service_kwargs : dictionary
        Extra arguments to be passed into the azure blob client, for e.g. when
        using the emulator, pass in blob_service_kwargs={'is_emulated': True}.
        .. deprecated:: 2.8.3
           Use ``client`` instead.
    dimension_separator : {'.', '/'}, optional
        Separator placed between the dimensions of a chunk.
    client : azure.storage.blob.ContainerClient, optional
        And ``azure.storage.blob.ContainerClient`` to connect with. See
        `here <https://docs.microsoft.com/en-us/python/api/azure-storage-blob/azure.storage.blob.containerclient?view=azure-python>`_  # noqa
        for more.

        .. versionadded:: 2.8.3

    Notes
    -----
    In order to use this store, you must install the Microsoft Azure Storage SDK for Python,
    ``azure-storage-blob>=12.5.0``.
    """

    def __init__(self, container=None, prefix='', account_name=None, account_key=None,
                 blob_service_kwargs=None, dimension_separator=None,
                 client=None,
                 ):
        self._dimension_separator = dimension_separator
        self.prefix = normalize_storage_path(prefix)
        if client is None:
            # deprecated option, try to construct the client for them
            msg = (
                "Providing 'container', 'account_name', 'account_key', and 'blob_service_kwargs'"
                "is deprecated. Provide and instance of 'azure.storage.blob.ContainerClient' "
                "'client' instead."
            )
            warnings.warn(msg, FutureWarning, stacklevel=2)
            from azure.storage.blob import ContainerClient
            blob_service_kwargs = blob_service_kwargs or {}
            client = ContainerClient(
                "https://{}.blob.core.windows.net/".format(account_name), container,
                credential=account_key, **blob_service_kwargs
                )

        self.client = client
        self._container = container
        self._account_name = account_name
        self._account_key = account_key

    def _warn_deprecated(self, property_):
        msg = ("The {} property is deprecated and will be removed in a future "
               "version. Get the property from 'ABSStore.client' instead.")
        warnings.warn(msg.format(property_), FutureWarning, stacklevel=3)

    @property
    def container(self):
        self._warn_deprecated("container")
        return self._container

    @property
    def account_name(self):
        self._warn_deprecated("account_name")
        return self._account_name

    @property
    def account_key(self):
        self._warn_deprecated("account_key")
        return self._account_key

    def _append_path_to_prefix(self, path):
        if self.prefix == '':
            return normalize_storage_path(path)
        else:
            return '/'.join([self.prefix, normalize_storage_path(path)])

    @staticmethod
    def _strip_prefix_from_path(path, prefix):
        # normalized things will not have any leading or trailing slashes
        path_norm = normalize_storage_path(path)
        prefix_norm = normalize_storage_path(prefix)
        if prefix:
            return path_norm[(len(prefix_norm)+1):]
        else:
            return path_norm

    def __getitem__(self, key):
        from azure.core.exceptions import ResourceNotFoundError
        blob_name = self._append_path_to_prefix(key)
        try:
            return self.client.download_blob(blob_name).readall()
        except ResourceNotFoundError:
            raise KeyError('Blob %s not found' % blob_name)

    def __setitem__(self, key, value):
        value = ensure_bytes(value)
        blob_name = self._append_path_to_prefix(key)
        self.client.upload_blob(blob_name, value, overwrite=True)

    def __delitem__(self, key):
        from azure.core.exceptions import ResourceNotFoundError
        try:
            self.client.delete_blob(self._append_path_to_prefix(key))
        except ResourceNotFoundError:
            raise KeyError('Blob %s not found' % key)

    def __eq__(self, other):
        return (
            isinstance(other, ABSStore) and
            self.client == other.client and
            self.prefix == other.prefix
        )

    def keys(self):
        return list(self.__iter__())

    def __iter__(self):
        if self.prefix:
            list_blobs_prefix = self.prefix + '/'
        else:
            list_blobs_prefix = None
        for blob in self.client.list_blobs(list_blobs_prefix):
            yield self._strip_prefix_from_path(blob.name, self.prefix)

    def __len__(self):
        return len(self.keys())

    def __contains__(self, key):
        blob_name = self._append_path_to_prefix(key)
        return self.client.get_blob_client(blob_name).exists()

    def listdir(self, path: Path = None):
        dir_path = normalize_storage_path(self._append_path_to_prefix(path))
        if dir_path:
            dir_path += '/'
        items = [
            self._strip_prefix_from_path(blob.name, dir_path)
            for blob in self.client.walk_blobs(name_starts_with=dir_path, delimiter='/')
        ]
        return items

    def rmdir(self, path=None):
        dir_path = normalize_storage_path(self._append_path_to_prefix(path))
        if dir_path:
            dir_path += '/'
        for blob in self.client.list_blobs(name_starts_with=dir_path):
            self.client.delete_blob(blob)

    def getsize(self, path=None):
        store_path = normalize_storage_path(path)
        fs_path = self._append_path_to_prefix(store_path)
        if fs_path:
            blob_client = self.client.get_blob_client(fs_path)
        else:
            blob_client = None

        if blob_client and blob_client.exists():
            return blob_client.get_blob_properties().size
        else:
            size = 0
            if fs_path == '':
                fs_path = None
            elif not fs_path.endswith('/'):
                fs_path += '/'
            for blob in self.client.walk_blobs(name_starts_with=fs_path, delimiter='/'):
                blob_client = self.client.get_blob_client(blob)
                if blob_client.exists():
                    size += blob_client.get_blob_properties().size
            return size

    def clear(self):
        self.rmdir()


class SQLiteStore(Store):
=======
class SQLiteStore(MutableMapping):
>>>>>>> 9ae20164
    """Storage class using SQLite.

    Parameters
    ----------
    path : string
        Location of database file.
    dimension_separator : {'.', '/'}, optional
        Separator placed between the dimensions of a chunk.
    **kwargs
        Keyword arguments passed through to the `sqlite3.connect` function.

    Examples
    --------
    Store a single array::

        >>> import zarr
        >>> store = zarr.SQLiteStore('data/array.sqldb')
        >>> z = zarr.zeros((10, 10), chunks=(5, 5), store=store, overwrite=True)
        >>> z[...] = 42
        >>> store.close()  # don't forget to call this when you're done

    Store a group::

        >>> store = zarr.SQLiteStore('data/group.sqldb')
        >>> root = zarr.group(store=store, overwrite=True)
        >>> foo = root.create_group('foo')
        >>> bar = foo.zeros('bar', shape=(10, 10), chunks=(5, 5))
        >>> bar[...] = 42
        >>> store.close()  # don't forget to call this when you're done
    """

    def __init__(self, path, dimension_separator=None, **kwargs):
        import sqlite3

        self._dimension_separator = dimension_separator

        # normalize path
        if path != ':memory:':
            path = os.path.abspath(path)

        # store properties
        self.path = path
        self.kwargs = kwargs

        # allow threading if SQLite connections are thread-safe
        #
        # ref: https://www.sqlite.org/releaselog/3_3_1.html
        # ref: https://bugs.python.org/issue27190
        check_same_thread = True
        if sqlite3.sqlite_version_info >= (3, 3, 1):
            check_same_thread = False

        # keep a lock for serializing mutable operations
        self.lock = Lock()

        # open database
        self.db = sqlite3.connect(
            self.path,
            detect_types=0,
            isolation_level=None,
            check_same_thread=check_same_thread,
            **self.kwargs
        )

        # handle keys as `str`s
        self.db.text_factory = str

        # get a cursor to read/write to the database
        self.cursor = self.db.cursor()

        # initialize database with our table if missing
        with self.lock:
            self.cursor.execute(
                'CREATE TABLE IF NOT EXISTS zarr(k TEXT PRIMARY KEY, v BLOB)'
            )

    def __getstate__(self):
        if self.path == ':memory:':
            raise PicklingError('Cannot pickle in-memory SQLite databases')
        return self.path, self.kwargs

    def __setstate__(self, state):
        path, kwargs = state
        self.__init__(path=path, **kwargs)

    def close(self):
        """Closes the underlying database."""

        # close cursor and db objects
        self.cursor.close()
        self.db.close()

    def __getitem__(self, key):
        value = self.cursor.execute('SELECT v FROM zarr WHERE (k = ?)', (key,))
        for v, in value:
            return v
        raise KeyError(key)

    def __setitem__(self, key, value):
        self.update({key: value})

    def __delitem__(self, key):
        with self.lock:
            self.cursor.execute('DELETE FROM zarr WHERE (k = ?)', (key,))
            if self.cursor.rowcount < 1:
                raise KeyError(key)

    def __contains__(self, key):
        cs = self.cursor.execute(
            'SELECT COUNT(*) FROM zarr WHERE (k = ?)', (key,)
        )
        for has, in cs:
            has = bool(has)
            return has

    def items(self):
        kvs = self.cursor.execute('SELECT k, v FROM zarr')
        for k, v in kvs:
            yield k, v

    def keys(self):
        ks = self.cursor.execute('SELECT k FROM zarr')
        for k, in ks:
            yield k

    def values(self):
        vs = self.cursor.execute('SELECT v FROM zarr')
        for v, in vs:
            yield v

    def __iter__(self):
        return self.keys()

    def __len__(self):
        cs = self.cursor.execute('SELECT COUNT(*) FROM zarr')
        for c, in cs:
            return c

    def update(self, *args, **kwargs):
        args += (kwargs,)

        kv_list = []
        for dct in args:
            for k, v in dct.items():
                v = ensure_contiguous_ndarray(v)

                # Accumulate key-value pairs for storage
                kv_list.append((k, v))

        with self.lock:
            self.cursor.executemany('REPLACE INTO zarr VALUES (?, ?)', kv_list)

    def listdir(self, path=None):
        path = normalize_storage_path(path)
        sep = '_' if path == '' else '/'
        keys = self.cursor.execute(
            '''
            SELECT DISTINCT SUBSTR(m, 0, INSTR(m, "/")) AS l FROM (
                SELECT LTRIM(SUBSTR(k, LENGTH(?) + 1), "/") || "/" AS m
                FROM zarr WHERE k LIKE (? || "{sep}%")
            ) ORDER BY l ASC
            '''.format(sep=sep),
            (path, path)
        )
        keys = list(map(operator.itemgetter(0), keys))
        return keys

    def getsize(self, path=None):
        path = normalize_storage_path(path)
        size = self.cursor.execute(
            '''
            SELECT COALESCE(SUM(LENGTH(v)), 0) FROM zarr
            WHERE k LIKE (? || "%") AND
                  0 == INSTR(LTRIM(SUBSTR(k, LENGTH(?) + 1), "/"), "/")
            ''',
            (path, path)
        )
        for s, in size:
            return s

    def rmdir(self, path=None):
        path = normalize_storage_path(path)
        if path:
            with self.lock:
                self.cursor.execute(
                    'DELETE FROM zarr WHERE k LIKE (? || "/%")', (path,)
                )
        else:
            self.clear()

    def clear(self):
        with self.lock:
            self.cursor.executescript(
                '''
                BEGIN TRANSACTION;
                    DROP TABLE zarr;
                    CREATE TABLE zarr(k TEXT PRIMARY KEY, v BLOB);
                COMMIT TRANSACTION;
                '''
            )


class MongoDBStore(Store):
    """Storage class using MongoDB.

    .. note:: This is an experimental feature.

    Requires the `pymongo <https://api.mongodb.com/python/current/>`_
    package to be installed.

    Parameters
    ----------
    database : string
        Name of database
    collection : string
        Name of collection
    dimension_separator : {'.', '/'}, optional
        Separator placed between the dimensions of a chunk.
    **kwargs
        Keyword arguments passed through to the `pymongo.MongoClient` function.

    Notes
    -----
    The maximum chunksize in MongoDB documents is 16 MB.

    """

    _key = 'key'
    _value = 'value'

    def __init__(self, database='mongodb_zarr', collection='zarr_collection',
                 dimension_separator=None, **kwargs):
        import pymongo

        self._database = database
        self._collection = collection
        self._dimension_separator = dimension_separator
        self._kwargs = kwargs

        self.client = pymongo.MongoClient(**self._kwargs)
        self.db = self.client.get_database(self._database)
        self.collection = self.db.get_collection(self._collection)

    def __getitem__(self, key):
        doc = self.collection.find_one({self._key: key})

        if doc is None:
            raise KeyError(key)
        else:
            return doc[self._value]

    def __setitem__(self, key, value):
        value = ensure_bytes(value)
        self.collection.replace_one({self._key: key},
                                    {self._key: key, self._value: value},
                                    upsert=True)

    def __delitem__(self, key):
        result = self.collection.delete_many({self._key: key})
        if not result.deleted_count == 1:
            raise KeyError(key)

    def __iter__(self):
        for f in self.collection.find({}):
            yield f[self._key]

    def __len__(self):
        return self.collection.count_documents({})

    def __getstate__(self):
        return self._database, self._collection, self._kwargs

    def __setstate__(self, state):
        database, collection, kwargs = state
        self.__init__(database=database, collection=collection, **kwargs)

    def close(self):
        """Cleanup client resources and disconnect from MongoDB."""
        self.client.close()

    def clear(self):
        """Remove all items from store."""
        self.collection.delete_many({})


class RedisStore(Store):
    """Storage class using Redis.

    .. note:: This is an experimental feature.

    Requires the `redis <https://redis-py.readthedocs.io/>`_
    package to be installed.

    Parameters
    ----------
    prefix : string
        Name of prefix for Redis keys
    dimension_separator : {'.', '/'}, optional
        Separator placed between the dimensions of a chunk.
    **kwargs
        Keyword arguments passed through to the `redis.Redis` function.

    """
    def __init__(self, prefix='zarr', dimension_separator=None, **kwargs):
        import redis
        self._prefix = prefix
        self._kwargs = kwargs
        self._dimension_separator = dimension_separator

        self.client = redis.Redis(**kwargs)

    def _key(self, key):
        return '{prefix}:{key}'.format(prefix=self._prefix, key=key)

    def __getitem__(self, key):
        return self.client[self._key(key)]

    def __setitem__(self, key, value):
        value = ensure_bytes(value)
        self.client[self._key(key)] = value

    def __delitem__(self, key):
        count = self.client.delete(self._key(key))
        if not count:
            raise KeyError(key)

    def keylist(self):
        offset = len(self._key(''))  # length of prefix
        return [key[offset:].decode('utf-8')
                for key in self.client.keys(self._key('*'))]

    def keys(self):
        for key in self.keylist():
            yield key

    def __iter__(self):
        for key in self.keys():
            yield key

    def __len__(self):
        return len(self.keylist())

    def __getstate__(self):
        return self._prefix, self._kwargs

    def __setstate__(self, state):
        prefix, kwargs = state
        self.__init__(prefix=prefix, **kwargs)

    def clear(self):
        for key in self.keys():
            del self[key]


class ConsolidatedMetadataStore(Store):
    """A layer over other storage, where the metadata has been consolidated into
    a single key.

    The purpose of this class, is to be able to get all of the metadata for
    a given array in a single read operation from the underlying storage.
    See :func:`zarr.convenience.consolidate_metadata` for how to create this
    single metadata key.

    This class loads from the one key, and stores the data in a dict, so that
    accessing the keys no longer requires operations on the backend store.

    This class is read-only, and attempts to change the array metadata will
    fail, but changing the data is possible. If the backend storage is changed
    directly, then the metadata stored here could become obsolete, and
    :func:`zarr.convenience.consolidate_metadata` should be called again and the class
    re-invoked. The use case is for write once, read many times.

    .. versionadded:: 2.3

    .. note:: This is an experimental feature.

    Parameters
    ----------
    store: Store
        Containing the zarr array.
    metadata_key: str
        The target in the store where all of the metadata are stored. We
        assume JSON encoding.

    See Also
    --------
    zarr.convenience.consolidate_metadata, zarr.convenience.open_consolidated

    """

    def __init__(self, store: Store, metadata_key=".zmetadata"):
        self.store = store

        # retrieve consolidated metadata
        meta = json_loads(store[metadata_key])

        # check format of consolidated metadata
        consolidated_format = meta.get('zarr_consolidated_format', None)
        if consolidated_format != 1:
            raise MetadataError('unsupported zarr consolidated metadata format: %s' %
                                consolidated_format)

        # decode metadata
        self.meta_store: Store = KVStore(meta["metadata"])

    def __getitem__(self, key):
        return self.meta_store[key]

    def __contains__(self, item):
        return item in self.meta_store

    def __iter__(self):
        return iter(self.meta_store)

    def __len__(self):
        return len(self.meta_store)

    def __delitem__(self, key):
        raise ReadOnlyError()

    def __setitem__(self, key, value):
        raise ReadOnlyError()

    def getsize(self, path):
        return getsize(self.meta_store, path)

    def listdir(self, path):
        return listdir(self.meta_store, path)<|MERGE_RESOLUTION|>--- conflicted
+++ resolved
@@ -2346,201 +2346,7 @@
             self._invalidate_value(key)
 
 
-<<<<<<< HEAD
-class ABSStore(Store):
-    """Storage class using Azure Blob Storage (ABS).
-
-    Parameters
-    ----------
-    container : string
-        The name of the ABS container to use.
-        .. deprecated::
-           Use ``client`` instead.
-    prefix : string
-        Location of the "directory" to use as the root of the storage hierarchy
-        within the container.
-    account_name : string
-        The Azure blob storage account name.
-        .. deprecated:: 2.8.3
-           Use ``client`` instead.
-    account_key : string
-        The Azure blob storage account access key.
-        .. deprecated:: 2.8.3
-           Use ``client`` instead.
-    blob_service_kwargs : dictionary
-        Extra arguments to be passed into the azure blob client, for e.g. when
-        using the emulator, pass in blob_service_kwargs={'is_emulated': True}.
-        .. deprecated:: 2.8.3
-           Use ``client`` instead.
-    dimension_separator : {'.', '/'}, optional
-        Separator placed between the dimensions of a chunk.
-    client : azure.storage.blob.ContainerClient, optional
-        And ``azure.storage.blob.ContainerClient`` to connect with. See
-        `here <https://docs.microsoft.com/en-us/python/api/azure-storage-blob/azure.storage.blob.containerclient?view=azure-python>`_  # noqa
-        for more.
-
-        .. versionadded:: 2.8.3
-
-    Notes
-    -----
-    In order to use this store, you must install the Microsoft Azure Storage SDK for Python,
-    ``azure-storage-blob>=12.5.0``.
-    """
-
-    def __init__(self, container=None, prefix='', account_name=None, account_key=None,
-                 blob_service_kwargs=None, dimension_separator=None,
-                 client=None,
-                 ):
-        self._dimension_separator = dimension_separator
-        self.prefix = normalize_storage_path(prefix)
-        if client is None:
-            # deprecated option, try to construct the client for them
-            msg = (
-                "Providing 'container', 'account_name', 'account_key', and 'blob_service_kwargs'"
-                "is deprecated. Provide and instance of 'azure.storage.blob.ContainerClient' "
-                "'client' instead."
-            )
-            warnings.warn(msg, FutureWarning, stacklevel=2)
-            from azure.storage.blob import ContainerClient
-            blob_service_kwargs = blob_service_kwargs or {}
-            client = ContainerClient(
-                "https://{}.blob.core.windows.net/".format(account_name), container,
-                credential=account_key, **blob_service_kwargs
-                )
-
-        self.client = client
-        self._container = container
-        self._account_name = account_name
-        self._account_key = account_key
-
-    def _warn_deprecated(self, property_):
-        msg = ("The {} property is deprecated and will be removed in a future "
-               "version. Get the property from 'ABSStore.client' instead.")
-        warnings.warn(msg.format(property_), FutureWarning, stacklevel=3)
-
-    @property
-    def container(self):
-        self._warn_deprecated("container")
-        return self._container
-
-    @property
-    def account_name(self):
-        self._warn_deprecated("account_name")
-        return self._account_name
-
-    @property
-    def account_key(self):
-        self._warn_deprecated("account_key")
-        return self._account_key
-
-    def _append_path_to_prefix(self, path):
-        if self.prefix == '':
-            return normalize_storage_path(path)
-        else:
-            return '/'.join([self.prefix, normalize_storage_path(path)])
-
-    @staticmethod
-    def _strip_prefix_from_path(path, prefix):
-        # normalized things will not have any leading or trailing slashes
-        path_norm = normalize_storage_path(path)
-        prefix_norm = normalize_storage_path(prefix)
-        if prefix:
-            return path_norm[(len(prefix_norm)+1):]
-        else:
-            return path_norm
-
-    def __getitem__(self, key):
-        from azure.core.exceptions import ResourceNotFoundError
-        blob_name = self._append_path_to_prefix(key)
-        try:
-            return self.client.download_blob(blob_name).readall()
-        except ResourceNotFoundError:
-            raise KeyError('Blob %s not found' % blob_name)
-
-    def __setitem__(self, key, value):
-        value = ensure_bytes(value)
-        blob_name = self._append_path_to_prefix(key)
-        self.client.upload_blob(blob_name, value, overwrite=True)
-
-    def __delitem__(self, key):
-        from azure.core.exceptions import ResourceNotFoundError
-        try:
-            self.client.delete_blob(self._append_path_to_prefix(key))
-        except ResourceNotFoundError:
-            raise KeyError('Blob %s not found' % key)
-
-    def __eq__(self, other):
-        return (
-            isinstance(other, ABSStore) and
-            self.client == other.client and
-            self.prefix == other.prefix
-        )
-
-    def keys(self):
-        return list(self.__iter__())
-
-    def __iter__(self):
-        if self.prefix:
-            list_blobs_prefix = self.prefix + '/'
-        else:
-            list_blobs_prefix = None
-        for blob in self.client.list_blobs(list_blobs_prefix):
-            yield self._strip_prefix_from_path(blob.name, self.prefix)
-
-    def __len__(self):
-        return len(self.keys())
-
-    def __contains__(self, key):
-        blob_name = self._append_path_to_prefix(key)
-        return self.client.get_blob_client(blob_name).exists()
-
-    def listdir(self, path: Path = None):
-        dir_path = normalize_storage_path(self._append_path_to_prefix(path))
-        if dir_path:
-            dir_path += '/'
-        items = [
-            self._strip_prefix_from_path(blob.name, dir_path)
-            for blob in self.client.walk_blobs(name_starts_with=dir_path, delimiter='/')
-        ]
-        return items
-
-    def rmdir(self, path=None):
-        dir_path = normalize_storage_path(self._append_path_to_prefix(path))
-        if dir_path:
-            dir_path += '/'
-        for blob in self.client.list_blobs(name_starts_with=dir_path):
-            self.client.delete_blob(blob)
-
-    def getsize(self, path=None):
-        store_path = normalize_storage_path(path)
-        fs_path = self._append_path_to_prefix(store_path)
-        if fs_path:
-            blob_client = self.client.get_blob_client(fs_path)
-        else:
-            blob_client = None
-
-        if blob_client and blob_client.exists():
-            return blob_client.get_blob_properties().size
-        else:
-            size = 0
-            if fs_path == '':
-                fs_path = None
-            elif not fs_path.endswith('/'):
-                fs_path += '/'
-            for blob in self.client.walk_blobs(name_starts_with=fs_path, delimiter='/'):
-                blob_client = self.client.get_blob_client(blob)
-                if blob_client.exists():
-                    size += blob_client.get_blob_properties().size
-            return size
-
-    def clear(self):
-        self.rmdir()
-
-
 class SQLiteStore(Store):
-=======
-class SQLiteStore(MutableMapping):
->>>>>>> 9ae20164
     """Storage class using SQLite.
 
     Parameters
