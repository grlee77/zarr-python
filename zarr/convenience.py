--- conflicted
+++ resolved
@@ -118,15 +118,11 @@
             raise PathNotFoundError(path)
 
 
-<<<<<<< HEAD
-def save_array(store: StoreLike, arr, *, zarr_version=2, path=None, **kwargs):
-=======
 def _might_close(path):
     return isinstance(path, (str, os.PathLike))
 
 
-def save_array(store, arr, **kwargs):
->>>>>>> acf68281
+def save_array(store: StoreLike, arr, *, zarr_version=2, path=None, **kwargs):
     """Convenience function to save a NumPy array to the local file system, following a
     similar API to the NumPy save() function.
 
@@ -161,14 +157,9 @@
         array([   0,    1,    2, ..., 9997, 9998, 9999])
 
     """
-<<<<<<< HEAD
-    may_need_closing = isinstance(store, str)
+    may_need_closing = _might_close(store)
     _store: Store = normalize_store_arg(store, clobber=True, zarr_version=zarr_version)
     path = _check_and_update_path(_store, path)
-=======
-    may_need_closing = _might_close(store)
-    store = normalize_store_arg(store, clobber=True)
->>>>>>> acf68281
     try:
         _create_array(arr, store=_store, overwrite=True, zarr_version=zarr_version, path=path,
                       **kwargs)
@@ -243,22 +234,15 @@
     if len(args) == 0 and len(kwargs) == 0:
         raise ValueError('at least one array must be provided')
     # handle polymorphic store arg
-<<<<<<< HEAD
-    may_need_closing = isinstance(store, str)
+    may_need_closing = _might_close(store)
     _store: Store = normalize_store_arg(store, clobber=True, zarr_version=zarr_version)
     path = _check_and_update_path(_store, path)
-=======
-    may_need_closing = _might_close(store)
-    store = normalize_store_arg(store, clobber=True)
->>>>>>> acf68281
     try:
         grp = _create_group(_store, path=path, overwrite=True, zarr_version=zarr_version)
         for i, arr in enumerate(args):
             k = 'arr_{}'.format(i)
             grp.create_dataset(k, data=arr, overwrite=True, zarr_version=zarr_version)
         for k, arr in kwargs.items():
-            if k == 'path':
-                continue
             grp.create_dataset(k, data=arr, overwrite=True, zarr_version=zarr_version)
     finally:
         if may_need_closing:
