--- conflicted
+++ resolved
@@ -767,9 +767,8 @@
     assert 'r/s' not in store
 
 
-<<<<<<< HEAD
 @pytest.mark.skipif(sys.version_info < (3, 6), reason="needs trio")
-class TestV3Adapter(StoreTests, unittest.TestCase):
+class TestV3Adapter(StoreTests):
     def create_store(self):
         from zarr.v3 import V2from3Adapter, SyncV3MemoryStore, StoreComparer
 
@@ -786,10 +785,7 @@
         assert self._store.tested._v3store._backend == {}
 
 
-class TestMemoryStore(StoreTests, unittest.TestCase):
-=======
 class TestMemoryStore(StoreTests):
->>>>>>> 11269a50
 
     def create_store(self, **kwargs):
         skip_if_nested_chunks(**kwargs)
