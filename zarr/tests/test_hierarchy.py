import atexit
import os
import sys
import pickle
import shutil
import tempfile
import textwrap
import unittest

import numpy as np
import pytest

try:
    import ipytree
except ImportError:  # pragma: no cover
    ipytree = None

from numcodecs import Zlib
from numpy.testing import assert_array_equal

from zarr._storage.store import _get_metadata_suffix
from zarr.attrs import Attributes
from zarr.core import Array
from zarr.creation import open_array
from zarr.hierarchy import Group, group, open_group
from zarr.storage import (ABSStore, DBMStore, KVStore, DirectoryStore, FSStore,
                          LMDBStore, LRUStoreCache, MemoryStore,
                          NestedDirectoryStore, SQLiteStore, ZipStore,
                          array_meta_key, atexit_rmglob, atexit_rmtree, data_root,
                          group_meta_key, init_array, init_group, meta_root)
<<<<<<< HEAD
from zarr.storage_v3 import (ABSStoreV3, KVStoreV3, DirectoryStoreV3,  # MemoryStoreV3
                             FSStoreV3, ZipStoreV3, DBMStoreV3, LMDBStoreV3, SQLiteStoreV3,
                             LRUStoreCacheV3)
=======
from zarr.storage import (ABSStoreV3, KVStoreV3, DirectoryStoreV3, MemoryStoreV3,
                          FSStoreV3, ZipStoreV3, DBMStoreV3, LMDBStoreV3, SQLiteStoreV3,
                          LRUStoreCacheV3)
>>>>>>> 1dc03524
from zarr.util import InfoReporter, buffer_size
from zarr.tests.util import skip_test_env_var, have_fsspec, abs_container


# noinspection PyStatementEffect
class TestGroup(unittest.TestCase):

    @staticmethod
    def create_store():
        # can be overridden in sub-classes
        return KVStore(dict()), None

    def create_group(self, store=None, path=None, read_only=False,
                     chunk_store=None, synchronizer=None):
        # can be overridden in sub-classes
        if store is None:
            store, chunk_store = self.create_store()
        init_group(store, path=path, chunk_store=chunk_store)
        g = Group(store, path=path, read_only=read_only,
                  chunk_store=chunk_store, synchronizer=synchronizer)
        return g

    def test_group_init_1(self):
        store, chunk_store = self.create_store()
        g = self.create_group(store, chunk_store=chunk_store)
        assert store is g.store
        if chunk_store is None:
            assert store is g.chunk_store
        else:
            assert chunk_store is g.chunk_store
        assert not g.read_only
        assert '' == g.path
        assert '/' == g.name
        assert '' == g.basename
        assert isinstance(g.attrs, Attributes)
        g.attrs['foo'] = 'bar'
        assert g.attrs['foo'] == 'bar'
        assert isinstance(g.info, InfoReporter)
        assert isinstance(repr(g.info), str)
        assert isinstance(g.info._repr_html_(), str)
        store.close()

    def test_group_init_2(self):
        store, chunk_store = self.create_store()
        g = self.create_group(store, chunk_store=chunk_store,
                              path='/foo/bar/', read_only=True)
        assert store is g.store
        assert g.read_only
        assert 'foo/bar' == g.path
        assert '/foo/bar' == g.name
        assert 'bar' == g.basename
        assert isinstance(g.attrs, Attributes)
        store.close()

    def test_group_init_errors_1(self):
        store, chunk_store = self.create_store()
        # group metadata not initialized
        with pytest.raises(ValueError):
            Group(store, chunk_store=chunk_store)
        store.close()

    def test_group_repr(self):
        store, chunk_store = self.create_store()
        g = self.create_group(store, chunk_store=chunk_store)
        assert g.name in repr(g)

    def test_group_init_errors_2(self):
        store, chunk_store = self.create_store()
        init_array(store, shape=1000, chunks=100, chunk_store=chunk_store)
        # array blocks group
        with pytest.raises(ValueError):
            Group(store, chunk_store=chunk_store)
        store.close()

    def _subgroup_path(self, group, path):
        path = path.rstrip('/')
        group_path = '/'.join([group.path, path])
        group_path = group_path.lstrip('/')
        group_name = '/' + group_path
        return group_path, group_name

    def test_create_group(self):
        g1 = self.create_group()

        if g1._version == 2:
            path, name = '', '/'
        else:
            path, name = 'group', '/group'
        # check root group
        assert path == g1.path
        assert name == g1.name

        # create level 1 child group
        g2 = g1.create_group('foo')
        # check with relative path
        path, name = self._subgroup_path(g1, 'foo')
        assert isinstance(g2, Group)
        assert path == g2.path
        assert name == g2.name

        # create level 2 child group
        g3 = g2.create_group('bar')
        path, name = self._subgroup_path(g2, 'bar')
        assert isinstance(g3, Group)
        assert path == g3.path
        assert name == g3.name

        # create level 3 child group
        g4 = g1.create_group('foo/bar/baz')
        path, name = self._subgroup_path(g1, 'foo/bar/baz')
        assert isinstance(g4, Group)
        assert path == g4.path
        assert name == g4.name

        # create level 3 group via root
        g5 = g4.create_group('/a/b/c/')
        assert isinstance(g5, Group)
        assert 'a/b/c' == g5.path
        assert '/a/b/c' == g5.name

        # test non-str keys
        class Foo:

            def __init__(self, s):
                self.s = s

            def __str__(self):
                return self.s

        o = Foo('test/object')
        go = g1.create_group(o)
        path, name = self._subgroup_path(g1, str(o))
        assert isinstance(go, Group)
        assert path == go.path
        go = g1.create_group(b'test/bytes')
        path, name = self._subgroup_path(g1, 'test/bytes')
        assert isinstance(go, Group)
        assert path == go.path

        # test bad keys
        with pytest.raises(ValueError):
            g1.create_group('foo')  # already exists
        if g1._version == 2:
            with pytest.raises(ValueError):
                g1.create_group('a/b/c')  # already exists
        elif g1._version == 3:
            # for v3 'group/a/b/c' does not already exist
            g1.create_group('a/b/c')
        with pytest.raises(ValueError):
            g4.create_group('/a/b/c')  # already exists
        with pytest.raises(ValueError):
            g1.create_group('')
        with pytest.raises(ValueError):
            g1.create_group('/')
        with pytest.raises(ValueError):
            g1.create_group('//')

        # multi
        g6, g7 = g1.create_groups('y', 'z')
        assert isinstance(g6, Group)
        assert g6.path == self._subgroup_path(g1, 'y')[0]
        assert isinstance(g7, Group)
        assert g7.path == self._subgroup_path(g1, 'z')[0]

        g1.store.close()

    def test_require_group(self):
        g1 = self.create_group()

        # test creation
        g2 = g1.require_group('foo')
        path, name = self._subgroup_path(g1, 'foo')
        assert isinstance(g2, Group)
        assert path == g2.path
        g3 = g2.require_group('bar')
        path, name = self._subgroup_path(g2, 'bar')
        assert isinstance(g3, Group)
        assert path == g3.path
        g4 = g1.require_group('foo/bar/baz')
        path, name = self._subgroup_path(g1, 'foo/bar/baz')
        assert isinstance(g4, Group)
        assert path == g4.path
        g5 = g4.require_group('/a/b/c/')
        assert isinstance(g5, Group)
        assert 'a/b/c' == g5.path

        # test when already created
        g2a = g1.require_group('foo')
        assert g2 == g2a
        assert g2.store is g2a.store
        g3a = g2a.require_group('bar')
        assert g3 == g3a
        assert g3.store is g3a.store
        g4a = g1.require_group('foo/bar/baz')
        assert g4 == g4a
        assert g4.store is g4a.store
        g5a = g4a.require_group('/a/b/c/')
        assert g5 == g5a
        assert g5.store is g5a.store

        # test path normalization
        if g1._version == 2:
            assert g1.require_group('quux') == g1.require_group('/quux/')
        elif g1._version:
            # These are not equal in v3!
            # 'quux' will be within the group:
            #      meta/root/group/quux.group.json
            # '/quux/' will be outside of the group at:
            #      meta/root/quux.group.json
            assert g1.require_group('quux') != g1.require_group('/quux/')

        # multi
        g6, g7 = g1.require_groups('y', 'z')
        assert isinstance(g6, Group)
        assert g6.path == self._subgroup_path(g1, 'y')[0]
        assert isinstance(g7, Group)
        assert g7.path == self._subgroup_path(g1, 'z')[0]

        g1.store.close()

    def test_rmdir_group_and_array_metadata_files(self):
        """Test group.store's rmdir method.

        This test case was added to complete test coverage of `ABSStore.rmdir`.
        """
        g1 = self.create_group()
        # create a dataset
        g1.create_dataset('arr1', shape=(100,), chunks=(10,), dtype=np.uint8)

        # create level 1 child group
        g2 = g1.create_group('foo')
        g1.create_dataset('arr2', shape=(100,), chunks=(10,), dtype=np.uint8)

        if g1._version > 2 and g1.store.is_erasable():
            arr_path = g1.path + '/arr1'
            sfx = _get_metadata_suffix(g1.store)
            array_meta_file = meta_root + arr_path + '.array' + sfx
            assert array_meta_file in g1.store
            group_meta_file = meta_root + g2.path + '.group' + sfx
            assert group_meta_file in g1.store

            # rmdir on the array path should also remove the metadata file
            g1.store.rmdir(arr_path)
            assert array_meta_file not in g1.store
            # rmdir on the group path should also remove its metadata file
            g1.store.rmdir(g2.path)
            assert group_meta_file not in g1.store

    def _dataset_path(self, group, path):
        path = path.rstrip('/')
        absolute = path.startswith('/')
        if absolute:
            dataset_path = path
        else:
            dataset_path = '/'.join([group.path, path])
        dataset_path = dataset_path.lstrip('/')
        dataset_name = '/' + dataset_path
        return dataset_path, dataset_name

    def test_create_dataset(self):
        g = self.create_group()

        # create as immediate child
        dpath = 'foo'
        d1 = g.create_dataset(dpath, shape=1000, chunks=100)
        path, name = self._dataset_path(g, dpath)
        assert isinstance(d1, Array)
        assert (1000,) == d1.shape
        assert (100,) == d1.chunks
        assert path == d1.path
        assert name == d1.name
        assert g.store is d1.store

        # create as descendant
        dpath = '/a/b/c/'
        d2 = g.create_dataset(dpath, shape=2000, chunks=200, dtype='i1',
                              compression='zlib', compression_opts=9,
                              fill_value=42, order='F')
        path, name = self._dataset_path(g, dpath)
        assert isinstance(d2, Array)
        assert (2000,) == d2.shape
        assert (200,) == d2.chunks
        assert np.dtype('i1') == d2.dtype
        assert 'zlib' == d2.compressor.codec_id
        assert 9 == d2.compressor.level
        assert 42 == d2.fill_value
        assert 'F' == d2.order
        assert path == d2.path
        assert name == d2.name
        assert g.store is d2.store

        # create with data
        data = np.arange(3000, dtype='u2')
        dpath = 'bar'
        d3 = g.create_dataset(dpath, data=data, chunks=300)
        path, name = self._dataset_path(g, dpath)
        assert isinstance(d3, Array)
        assert (3000,) == d3.shape
        assert (300,) == d3.chunks
        assert np.dtype('u2') == d3.dtype
        assert_array_equal(data, d3[:])
        assert path == d3.path
        assert name == d3.name
        assert g.store is d3.store

        # compression arguments handling follows...

        # compression_opts as dict
        d = g.create_dataset('aaa', shape=1000, dtype='u1',
                             compression='blosc',
                             compression_opts=dict(cname='zstd', clevel=1, shuffle=2))
        assert d.compressor.codec_id == 'blosc'
        assert 'zstd' == d.compressor.cname
        assert 1 == d.compressor.clevel
        assert 2 == d.compressor.shuffle

        # compression_opts as sequence
        d = g.create_dataset('bbb', shape=1000, dtype='u1',
                             compression='blosc',
                             compression_opts=('zstd', 1, 2))
        assert d.compressor.codec_id == 'blosc'
        assert 'zstd' == d.compressor.cname
        assert 1 == d.compressor.clevel
        assert 2 == d.compressor.shuffle

        # None compression_opts
        d = g.create_dataset('ccc', shape=1000, dtype='u1', compression='zlib')
        assert d.compressor.codec_id == 'zlib'
        assert 1 == d.compressor.level

        # None compression
        d = g.create_dataset('ddd', shape=1000, dtype='u1', compression=None)
        assert d.compressor is None

        # compressor as compression
        d = g.create_dataset('eee', shape=1000, dtype='u1', compression=Zlib(1))
        assert d.compressor.codec_id == 'zlib'
        assert 1 == d.compressor.level

        g.store.close()

    def test_require_dataset(self):
        g = self.create_group()

        # create
        dpath = 'foo'
        d1 = g.require_dataset(dpath, shape=1000, chunks=100, dtype='f4')
        d1[:] = np.arange(1000)
        path, name = self._dataset_path(g, dpath)
        assert isinstance(d1, Array)
        assert (1000,) == d1.shape
        assert (100,) == d1.chunks
        assert np.dtype('f4') == d1.dtype
        assert path == d1.path
        assert name == d1.name
        assert g.store is d1.store
        assert_array_equal(np.arange(1000), d1[:])

        # require
        d2 = g.require_dataset(dpath, shape=1000, chunks=100, dtype='f4')
        assert isinstance(d2, Array)
        assert (1000,) == d2.shape
        assert (100,) == d2.chunks
        assert np.dtype('f4') == d2.dtype
        assert path == d2.path
        assert name == d2.name
        assert g.store is d2.store
        assert_array_equal(np.arange(1000), d2[:])
        assert d1 == d2

        # bad shape - use TypeError for h5py compatibility
        with pytest.raises(TypeError):
            g.require_dataset('foo', shape=2000, chunks=100, dtype='f4')

        # dtype matching
        # can cast
        d3 = g.require_dataset('foo', shape=1000, chunks=100, dtype='i2')
        assert np.dtype('f4') == d3.dtype
        assert d1 == d3
        with pytest.raises(TypeError):
            # cannot cast
            g.require_dataset('foo', shape=1000, chunks=100, dtype='i4')
        with pytest.raises(TypeError):
            # can cast but not exact match
            g.require_dataset('foo', shape=1000, chunks=100, dtype='i2',
                              exact=True)

        g.store.close()

    def test_create_errors(self):
        g = self.create_group()

        # array obstructs group, array
        g.create_dataset('foo', shape=100, chunks=10)
        with pytest.raises(ValueError):
            g.create_group('foo/bar')
        with pytest.raises(ValueError):
            g.require_group('foo/bar')
        with pytest.raises(ValueError):
            g.create_dataset('foo/bar', shape=100, chunks=10)
        with pytest.raises(ValueError):
            g.require_dataset('foo/bar', shape=100, chunks=10)

        # array obstructs group, array
        g.create_dataset('a/b', shape=100, chunks=10)
        with pytest.raises(ValueError):
            g.create_group('a/b')
        with pytest.raises(ValueError):
            g.require_group('a/b')
        with pytest.raises(ValueError):
            g.create_dataset('a/b', shape=100, chunks=10)

        # group obstructs array
        g.create_group('c/d')
        with pytest.raises(ValueError):
            g.create_dataset('c', shape=100, chunks=10)
        with pytest.raises(ValueError):
            g.require_dataset('c', shape=100, chunks=10)
        with pytest.raises(ValueError):
            g.create_dataset('c/d', shape=100, chunks=10)
        with pytest.raises(ValueError):
            g.require_dataset('c/d', shape=100, chunks=10)

        # h5py compatibility, accept 'fillvalue'
        d = g.create_dataset('x', shape=100, chunks=10, fillvalue=42)
        assert 42 == d.fill_value

        # h5py compatibility, ignore 'shuffle'
        with pytest.warns(UserWarning, match="ignoring keyword argument 'shuffle'"):
            g.create_dataset('y', shape=100, chunks=10, shuffle=True)

        # read-only
        g = self.create_group(read_only=True)
        with pytest.raises(PermissionError):
            g.create_group('zzz')
        with pytest.raises(PermissionError):
            g.require_group('zzz')
        with pytest.raises(PermissionError):
            g.create_dataset('zzz', shape=100, chunks=10)
        with pytest.raises(PermissionError):
            g.require_dataset('zzz', shape=100, chunks=10)

        g.store.close()

    def test_create_overwrite(self):
        try:
            for method_name in 'create_dataset', 'create', 'empty', 'zeros', \
                               'ones':
                g = self.create_group()
                getattr(g, method_name)('foo', shape=100, chunks=10)

                # overwrite array with array
                d = getattr(g, method_name)('foo', shape=200, chunks=20,
                                            overwrite=True)
                assert (200,) == d.shape
                # overwrite array with group
                g2 = g.create_group('foo', overwrite=True)
                assert 0 == len(g2)
                # overwrite group with array
                d = getattr(g, method_name)('foo', shape=300, chunks=30,
                                            overwrite=True)
                assert (300,) == d.shape
                # overwrite array with group
                d = getattr(g, method_name)('foo/bar', shape=400, chunks=40,
                                            overwrite=True)
                assert (400,) == d.shape
                assert isinstance(g['foo'], Group)

                g.store.close()
        except NotImplementedError:
            pass

    def test_getitem_contains_iterators(self):
        # setup
        g1 = self.create_group()
        g2 = g1.create_group('foo/bar')
        if g1._version == 2:
            d1 = g2.create_dataset('/a/b/c', shape=1000, chunks=100)
        else:
            # v3: cannot create a dataset at the root by starting with /
            #     instead, need to create the dataset on g1 directly
            d1 = g1.create_dataset('a/b/c', shape=1000, chunks=100)
        d1[:] = np.arange(1000)
        d2 = g1.create_dataset('foo/baz', shape=3000, chunks=300)
        d2[:] = np.arange(3000)

        # test __getitem__
        assert isinstance(g1['foo'], Group)
        assert isinstance(g1['foo']['bar'], Group)
        assert isinstance(g1['foo/bar'], Group)
        if g1._version == 2:
            assert isinstance(g1['/foo/bar/'], Group)
        else:
            # start or end with / raises KeyError
            # TODO: should we allow stripping of these on v3?
            with pytest.raises(KeyError):
                assert isinstance(g1['/foo/bar/'], Group)
        assert isinstance(g1['foo/baz'], Array)
        assert g2 == g1['foo/bar']
        assert g1['foo']['bar'] == g1['foo/bar']
        assert d2 == g1['foo/baz']
        assert_array_equal(d2[:], g1['foo/baz'])
        assert isinstance(g1['a'], Group)
        assert isinstance(g1['a']['b'], Group)
        assert isinstance(g1['a/b'], Group)
        assert isinstance(g1['a']['b']['c'], Array)
        assert isinstance(g1['a/b/c'], Array)
        assert d1 == g1['a/b/c']
        assert g1['a']['b']['c'] == g1['a/b/c']
        assert_array_equal(d1[:], g1['a/b/c'][:])

        # test __contains__
        assert 'foo' in g1
        assert 'foo/bar' in g1
        assert 'foo/baz' in g1
        assert 'bar' in g1['foo']
        assert 'a' in g1
        assert 'a/b' in g1
        assert 'a/b/c' in g1
        assert 'baz' not in g1
        assert 'a/b/c/d' not in g1
        assert 'a/z' not in g1
        assert 'quux' not in g1['foo']

        # test key errors
        with pytest.raises(KeyError):
            g1['baz']
        with pytest.raises(KeyError):
            g1['x/y/z']

        # test __len__
        assert 2 == len(g1)
        assert 2 == len(g1['foo'])
        assert 0 == len(g1['foo/bar'])
        assert 1 == len(g1['a'])
        assert 1 == len(g1['a/b'])

        # test __iter__, keys()

        if g1._version == 2:
            # currently assumes sorted by key
            assert ['a', 'foo'] == list(g1)
            assert ['a', 'foo'] == list(g1.keys())
            assert ['bar', 'baz'] == list(g1['foo'])
            assert ['bar', 'baz'] == list(g1['foo'].keys())
        else:
            # v3 is not necessarily sorted by key
            assert ['a', 'foo'] == sorted(list(g1))
            assert ['a', 'foo'] == sorted(list(g1.keys()))
            assert ['bar', 'baz'] == sorted(list(g1['foo']))
            assert ['bar', 'baz'] == sorted(list(g1['foo'].keys()))
        assert [] == sorted(g1['foo/bar'])
        assert [] == sorted(g1['foo/bar'].keys())

        # test items(), values()
        # currently assumes sorted by key

        items = list(g1.items())
        values = list(g1.values())
        if g1._version == 3:
            # v3 are not automatically sorted by key
            items, values = zip(*sorted(zip(items, values), key=lambda x: x[0]))
        assert 'a' == items[0][0]
        assert g1['a'] == items[0][1]
        assert g1['a'] == values[0]
        assert 'foo' == items[1][0]
        assert g1['foo'] == items[1][1]
        assert g1['foo'] == values[1]

        items = list(g1['foo'].items())
        values = list(g1['foo'].values())
        if g1._version == 3:
            # v3 are not automatically sorted by key
            items, values = zip(*sorted(zip(items, values), key=lambda x: x[0]))
        assert 'bar' == items[0][0]
        assert g1['foo']['bar'] == items[0][1]
        assert g1['foo']['bar'] == values[0]
        assert 'baz' == items[1][0]
        assert g1['foo']['baz'] == items[1][1]
        assert g1['foo']['baz'] == values[1]

        # test array_keys(), arrays(), group_keys(), groups()

        groups = list(g1.groups())
        arrays = list(g1.arrays())
        if g1._version == 2:
            # currently assumes sorted by key
            assert ['a', 'foo'] == list(g1.group_keys())
        else:
            assert ['a', 'foo'] == sorted(list(g1.group_keys()))
            groups = sorted(groups)
            arrays = sorted(arrays)
        assert 'a' == groups[0][0]
        assert g1['a'] == groups[0][1]
        assert 'foo' == groups[1][0]
        assert g1['foo'] == groups[1][1]
        assert [] == list(g1.array_keys())
        assert [] == arrays

        assert ['bar'] == list(g1['foo'].group_keys())
        assert ['baz'] == list(g1['foo'].array_keys())
        groups = list(g1['foo'].groups())
        arrays = list(g1['foo'].arrays())
        if g1._version == 3:
            groups = sorted(groups)
            arrays = sorted(arrays)
        assert 'bar' == groups[0][0]
        assert g1['foo']['bar'] == groups[0][1]
        assert 'baz' == arrays[0][0]
        assert g1['foo']['baz'] == arrays[0][1]

        # visitor collection tests
        items = []

        def visitor2(obj):
            items.append(obj.path)

        # noinspection PyUnusedLocal
        def visitor3(name, obj=None):
            items.append(name)

        def visitor4(name, obj):
            items.append((name, obj))

        del items[:]
        g1.visitvalues(visitor2)
        expected_items = [
            "a",
            "a/b",
            "a/b/c",
            "foo",
            "foo/bar",
            "foo/baz",
        ]
        if g1._version == 3:
            expected_items = [g1.path + '/' + i for i in expected_items]
        assert expected_items == items

        del items[:]
        g1["foo"].visitvalues(visitor2)
        expected_items = [
            "foo/bar",
            "foo/baz",
        ]
        if g1._version == 3:
            expected_items = [g1.path + '/' + i for i in expected_items]
        assert expected_items == items

        del items[:]
        g1.visit(visitor3)
        assert [
            "a",
            "a/b",
            "a/b/c",
            "foo",
            "foo/bar",
            "foo/baz",
        ] == items

        del items[:]
        g1["foo"].visit(visitor3)
        assert [
            "bar",
            "baz",
        ] == items

        del items[:]
        g1.visitkeys(visitor3)
        assert [
            "a",
            "a/b",
            "a/b/c",
            "foo",
            "foo/bar",
            "foo/baz",
        ] == items

        del items[:]
        g1["foo"].visitkeys(visitor3)
        assert [
            "bar",
            "baz",
        ] == items

        del items[:]
        g1.visititems(visitor3)
        assert [
            "a",
            "a/b",
            "a/b/c",
            "foo",
            "foo/bar",
            "foo/baz",
        ] == items

        del items[:]
        g1["foo"].visititems(visitor3)
        assert [
            "bar",
            "baz",
        ] == items

        del items[:]
        g1.visititems(visitor4)
        for n, o in items:
            assert g1[n] == o

        del items[:]
        g1["foo"].visititems(visitor4)
        for n, o in items:
            assert g1["foo"][n] == o

        # visitor filter tests
        # noinspection PyUnusedLocal
        def visitor0(val, *args):
            name = getattr(val, "path", val)
            if name == "a/b/c/d":
                return True  # pragma: no cover

        # noinspection PyUnusedLocal
        def visitor1(val, *args):
            name = getattr(val, "path", val)
            if name.startswith('group/'):
                # strip the group path for v3
                name = name[6:]
            if name == "a/b/c":
                return True

        assert g1.visit(visitor0) is None
        assert g1.visitkeys(visitor0) is None
        assert g1.visitvalues(visitor0) is None
        assert g1.visititems(visitor0) is None
        assert g1.visit(visitor1) is True
        assert g1.visitkeys(visitor1) is True
        assert g1.visitvalues(visitor1) is True
        assert g1.visititems(visitor1) is True

        g1.store.close()

    def test_empty_getitem_contains_iterators(self):
        # setup
        g = self.create_group()

        # test
        assert [] == list(g)
        assert [] == list(g.keys())
        assert 0 == len(g)
        assert 'foo' not in g

        g.store.close()

    def test_iterators_recurse(self):
        # setup
        g1 = self.create_group()
        g2 = g1.create_group('foo/bar')
        d1 = g2.create_dataset('/a/b/c', shape=1000, chunks=100)
        d1[:] = np.arange(1000)
        d2 = g1.create_dataset('foo/baz', shape=3000, chunks=300)
        d2[:] = np.arange(3000)
        d3 = g2.create_dataset('zab', shape=2000, chunks=200)
        d3[:] = np.arange(2000)

        # test recursive array_keys
        array_keys = list(g1['foo'].array_keys(recurse=False))
        array_keys_recurse = list(g1['foo'].array_keys(recurse=True))
        assert len(array_keys_recurse) > len(array_keys)
        assert sorted(array_keys_recurse) == ['baz', 'zab']

        # test recursive arrays
        arrays = list(g1['foo'].arrays(recurse=False))
        arrays_recurse = list(g1['foo'].arrays(recurse=True))
        assert len(arrays_recurse) > len(arrays)
        assert 'zab' == arrays_recurse[0][0]
        assert g1['foo']['bar']['zab'] == arrays_recurse[0][1]

        g1.store.close()

    def test_getattr(self):
        # setup
        g1 = self.create_group()
        g2 = g1.create_group('foo')
        g2.create_dataset('bar', shape=100)

        # test
        assert g1['foo'] == g1.foo
        assert g2['bar'] == g2.bar
        # test that hasattr returns False instead of an exception (issue #88)
        assert not hasattr(g1, 'unexistingattribute')

        g1.store.close()

    def test_setitem(self):
        g = self.create_group()
        try:
            data = np.arange(100)
            g['foo'] = data
            assert_array_equal(data, g['foo'])
            data = np.arange(200)
            g['foo'] = data
            assert_array_equal(data, g['foo'])
            # 0d array
            g['foo'] = 42
            assert () == g['foo'].shape
            assert 42 == g['foo'][()]
        except NotImplementedError:
            pass
        g.store.close()

    def test_delitem(self):
        g = self.create_group()
        g.create_group('foo')
        g.create_dataset('bar/baz', shape=100, chunks=10)
        assert 'foo' in g
        assert 'bar' in g
        assert 'bar/baz' in g
        try:
            del g['bar']
            with pytest.raises(KeyError):
                del g['xxx']
        except NotImplementedError:
            pass
        else:
            assert 'foo' in g
            assert 'bar' not in g
            assert 'bar/baz' not in g
        g.store.close()

    def test_move(self):
        g = self.create_group()

        data = np.arange(100)
        g['boo'] = data

        data = np.arange(100)
        g['foo'] = data

        g.move("foo", "bar")
        assert "foo" not in g
        assert "bar" in g
        assert_array_equal(data, g["bar"])

        g.move("bar", "foo/bar")
        assert "bar" not in g
        assert "foo" in g
        assert "foo/bar" in g
        assert isinstance(g["foo"], Group)
        assert_array_equal(data, g["foo/bar"])

        g.move("foo", "foo2")
        assert "foo" not in g
        assert "foo/bar" not in g
        assert "foo2" in g
        assert "foo2/bar" in g
        assert isinstance(g["foo2"], Group)
        assert_array_equal(data, g["foo2/bar"])

        g2 = g["foo2"]
        g2.move("bar", "/bar")
        assert "foo2" in g
        assert "foo2/bar" not in g
        if g2._version == 2:
            assert "bar" in g
        else:
            # The `g2.move` call above moved bar to meta/root/bar and
            # meta/data/bar. This is outside the `g` group located at
            # /meta/root/group, so bar is no longer within `g`.
            assert "bar" not in g
            assert 'meta/root/bar.array.json' in g._store
            if g._chunk_store:
                assert 'data/root/bar/c0' in g._chunk_store
            else:
                assert 'data/root/bar/c0' in g._store
        assert isinstance(g["foo2"], Group)
        if g2._version == 2:
            assert_array_equal(data, g["bar"])
        else:
            # TODO: How to access element created outside of group.path in v3?
            #       One option is to make a Hierarchy class representing the
            #       root. Currently Group requires specification of `path`,
            #       but the path of the root would be just '' which is not
            #       currently allowed.
            pass

        with pytest.raises(ValueError):
            g2.move("bar", "bar2")

        with pytest.raises(ValueError):
            g.move("bar", "boo")

        g.store.close()

    def test_array_creation(self):
        grp = self.create_group()

        a = grp.create('a', shape=100, chunks=10)
        assert isinstance(a, Array)
        b = grp.empty('b', shape=100, chunks=10)
        assert isinstance(b, Array)
        assert b.fill_value is None
        c = grp.zeros('c', shape=100, chunks=10)
        assert isinstance(c, Array)
        assert 0 == c.fill_value
        d = grp.ones('d', shape=100, chunks=10)
        assert isinstance(d, Array)
        assert 1 == d.fill_value
        e = grp.full('e', shape=100, chunks=10, fill_value=42)
        assert isinstance(e, Array)
        assert 42 == e.fill_value

        f = grp.empty_like('f', a)
        assert isinstance(f, Array)
        assert f.fill_value is None
        g = grp.zeros_like('g', a)
        assert isinstance(g, Array)
        assert 0 == g.fill_value
        h = grp.ones_like('h', a)
        assert isinstance(h, Array)
        assert 1 == h.fill_value
        i = grp.full_like('i', e)
        assert isinstance(i, Array)
        assert 42 == i.fill_value

        j = grp.array('j', data=np.arange(100), chunks=10)
        assert isinstance(j, Array)
        assert_array_equal(np.arange(100), j[:])

        grp.store.close()

        grp = self.create_group(read_only=True)
        with pytest.raises(PermissionError):
            grp.create('aa', shape=100, chunks=10)
        with pytest.raises(PermissionError):
            grp.empty('aa', shape=100, chunks=10)
        with pytest.raises(PermissionError):
            grp.zeros('aa', shape=100, chunks=10)
        with pytest.raises(PermissionError):
            grp.ones('aa', shape=100, chunks=10)
        with pytest.raises(PermissionError):
            grp.full('aa', shape=100, chunks=10, fill_value=42)
        with pytest.raises(PermissionError):
            grp.array('aa', data=np.arange(100), chunks=10)
        with pytest.raises(PermissionError):
            grp.create('aa', shape=100, chunks=10)
        with pytest.raises(PermissionError):
            grp.empty_like('aa', a)
        with pytest.raises(PermissionError):
            grp.zeros_like('aa', a)
        with pytest.raises(PermissionError):
            grp.ones_like('aa', a)
        with pytest.raises(PermissionError):
            grp.full_like('aa', a)

        grp.store.close()

    def test_paths(self):
        g1 = self.create_group()
        g2 = g1.create_group('foo/bar')

        if g1._version == 2:
            assert g1 == g1['/']
            assert g1 == g1['//']
            assert g1 == g1['///']
            assert g1 == g2['/']
            assert g1 == g2['//']
            assert g1 == g2['///']
            assert g2 == g1['foo/bar']
            assert g2 == g1['/foo/bar']
            assert g2 == g1['foo/bar/']
            assert g2 == g1['//foo/bar']
            assert g2 == g1['//foo//bar//']
            assert g2 == g1['///foo///bar///']
            assert g2 == g2['/foo/bar']
        else:
            # the expected key format gives a match
            assert g2 == g1['foo/bar']

            # TODO: Should presence of a trailing slash raise KeyError?
            # The spec says "the final character is not a / character"
            # but we currently strip trailing '/' as done for v2.
            assert g2 == g1['foo/bar/']

            # double slash also currently works (spec doesn't mention this
            # case, but have kept it for v2 behavior compatibility)
            assert g2 == g1['foo//bar']

            # v3: leading / implies we are at the root, not within a group,
            # so these all raise KeyError
            for path in ['/foo/bar', '//foo/bar', '//foo//bar//',
                         '///fooo///bar///']:
                with pytest.raises(KeyError):
                    g1[path]

            # For v3 a prefix must be supplied
            for path in ['/', '//', '///']:
                with pytest.raises(ValueError):
                    g2[path]

        with pytest.raises(ValueError):
            g1['.']
        with pytest.raises(ValueError):
            g1['..']
        with pytest.raises(ValueError):
            g1['foo/.']
        with pytest.raises(ValueError):
            g1['foo/..']
        with pytest.raises(ValueError):
            g1['foo/./bar']
        with pytest.raises(ValueError):
            g1['foo/../bar']

        g1.store.close()

    def test_pickle(self):

        # setup group
        g = self.create_group()
        d = g.create_dataset('foo/bar', shape=100, chunks=10)
        d[:] = np.arange(100)
        path = g.path
        name = g.name
        n = len(g)
        keys = list(g)

        # round-trip through pickle
        dump = pickle.dumps(g)
        # some stores cannot be opened twice at the same time, need to close
        # store before can round-trip through pickle
        g.store.close()
        g2 = pickle.loads(dump)

        # verify
        assert path == g2.path
        assert name == g2.name
        assert n == len(g2)
        assert keys == list(g2)
        assert isinstance(g2['foo'], Group)
        assert isinstance(g2['foo/bar'], Array)

        g2.store.close()

    def test_context_manager(self):

        with self.create_group() as g:
            d = g.create_dataset('foo/bar', shape=100, chunks=10)
            d[:] = np.arange(100)


@pytest.mark.parametrize('chunk_dict', [False, True])
def test_group_init_from_dict(chunk_dict):
    if chunk_dict:
        store, chunk_store = dict(), dict()
    else:
        store, chunk_store = dict(), None
    init_group(store, path=None, chunk_store=chunk_store)
    g = Group(store, path=None, read_only=False, chunk_store=chunk_store)
    assert store is not g.store
    assert isinstance(g.store, KVStore)
    if chunk_store is None:
        assert g.store is g.chunk_store
    else:
        assert chunk_store is not g.chunk_store


# noinspection PyStatementEffect
class TestGroupV3(TestGroup, unittest.TestCase):

    @staticmethod
    def create_store():
        # can be overridden in sub-classes
        return KVStoreV3(dict()), None

    def create_group(self, store=None, path='group', read_only=False,
                     chunk_store=None, synchronizer=None):
        # can be overridden in sub-classes
        if store is None:
            store, chunk_store = self.create_store()
        init_group(store, path=path, chunk_store=chunk_store)
        g = Group(store, path=path, read_only=read_only,
                  chunk_store=chunk_store, synchronizer=synchronizer)
        return g

    def test_group_init_1(self):
        store, chunk_store = self.create_store()
        g = self.create_group(store, chunk_store=chunk_store)
        assert store is g.store
        if chunk_store is None:
            assert store is g.chunk_store
        else:
            assert chunk_store is g.chunk_store
        assert not g.read_only
        # different path/name in v3 case
        assert 'group' == g.path
        assert '/group' == g.name
        assert 'group' == g.basename

        assert isinstance(g.attrs, Attributes)
        g.attrs['foo'] = 'bar'
        assert g.attrs['foo'] == 'bar'

        assert isinstance(g.info, InfoReporter)
        assert isinstance(repr(g.info), str)
        assert isinstance(g.info._repr_html_(), str)
        store.close()

    def test_group_init_errors_2(self):
        store, chunk_store = self.create_store()
        path = 'tmp'
        init_array(store, path=path, shape=1000, chunks=100, chunk_store=chunk_store)
        # array blocks group
        with pytest.raises(ValueError):
            Group(store, path=path, chunk_store=chunk_store)
        store.close()


class TestGroupWithMemoryStore(TestGroup):

    @staticmethod
    def create_store():
        return MemoryStore(), None


# noinspection PyStatementEffect
class TestGroupV3WithMemoryStore(TestGroupWithMemoryStore, TestGroupV3):

    @staticmethod
    def create_store():
        return MemoryStoreV3(), None


class TestGroupWithDirectoryStore(TestGroup):

    @staticmethod
    def create_store():
        path = tempfile.mkdtemp()
        atexit.register(atexit_rmtree, path)
        store = DirectoryStore(path)
        return store, None


class TestGroupV3WithDirectoryStore(TestGroupWithDirectoryStore, TestGroupV3):

    @staticmethod
    def create_store():
        path = tempfile.mkdtemp()
        atexit.register(atexit_rmtree, path)
        store = DirectoryStoreV3(path)
        return store, None


@skip_test_env_var("ZARR_TEST_ABS")
class TestGroupWithABSStore(TestGroup):

    @staticmethod
    def create_store():
        container_client = abs_container()
        store = ABSStore(client=container_client)
        store.rmdir()
        return store, None

    @pytest.mark.skipif(sys.version_info < (3, 7), reason="attr not serializable in py36")
    def test_pickle(self):
        # internal attribute on ContainerClient isn't serializable for py36 and earlier
        super().test_pickle()


@skip_test_env_var("ZARR_TEST_ABS")
class TestGroupV3WithABSStore(TestGroupV3):

    @staticmethod
    def create_store():
        container_client = abs_container()
        store = ABSStoreV3(client=container_client)
        store.rmdir()
        return store, None

    @pytest.mark.skipif(sys.version_info < (3, 7), reason="attr not serializable in py36")
    def test_pickle(self):
        # internal attribute on ContainerClient isn't serializable for py36 and earlier
        super().test_pickle()


class TestGroupWithNestedDirectoryStore(TestGroup):

    @staticmethod
    def create_store():
        path = tempfile.mkdtemp()
        atexit.register(atexit_rmtree, path)
        store = NestedDirectoryStore(path)
        return store, None


@pytest.mark.skipif(have_fsspec is False, reason="needs fsspec")
class TestGroupWithFSStore(TestGroup):

    @staticmethod
    def create_store():
        path = tempfile.mkdtemp()
        atexit.register(atexit_rmtree, path)
        store = FSStore(path)
        return store, None

    def test_round_trip_nd(self):
        data = np.arange(1000).reshape(10, 10, 10)
        name = 'raw'

        store, _ = self.create_store()
        f = open_group(store, mode='w')
        f.create_dataset(name, data=data, chunks=(5, 5, 5),
                         compressor=None)
        assert name in f
        h = open_group(store, mode='r')
        np.testing.assert_array_equal(h[name][:], data)


@pytest.mark.skipif(have_fsspec is False, reason="needs fsspec")
class TestGroupV3WithFSStore(TestGroupWithFSStore, TestGroupV3):

    @staticmethod
    def create_store():
        path = tempfile.mkdtemp()
        atexit.register(atexit_rmtree, path)
        store = FSStoreV3(path)
        return store, None

    def test_round_trip_nd(self):
        data = np.arange(1000).reshape(10, 10, 10)
        name = 'raw'

        store, _ = self.create_store()
        f = open_group(store, path='group', mode='w')
        f.create_dataset(name, data=data, chunks=(5, 5, 5),
                         compressor=None)
        h = open_group(store, path='group', mode='r')
        np.testing.assert_array_equal(h[name][:], data)

        f = open_group(store, path='group2', mode='w')

        data_size = data.nbytes
        group_meta_size = buffer_size(store[meta_root + 'group.group.json'])
        group2_meta_size = buffer_size(store[meta_root + 'group2.group.json'])
        array_meta_size = buffer_size(store[meta_root + 'group/raw.array.json'])
        assert store.getsize() == data_size + group_meta_size + group2_meta_size + array_meta_size
        # added case with path to complete coverage
        assert store.getsize('group') == data_size + group_meta_size + array_meta_size
        assert store.getsize('group2') == group2_meta_size
        assert store.getsize('group/raw') == data_size + array_meta_size


@pytest.mark.skipif(have_fsspec is False, reason="needs fsspec")
class TestGroupWithNestedFSStore(TestGroupWithFSStore):

    @staticmethod
    def create_store():
        path = tempfile.mkdtemp()
        atexit.register(atexit_rmtree, path)
        store = FSStore(path, key_separator='/', auto_mkdir=True)
        return store, None

    def test_inconsistent_dimension_separator(self):
        data = np.arange(1000).reshape(10, 10, 10)
        name = 'raw'

        store, _ = self.create_store()
        f = open_group(store, mode='w')

        # cannot specify dimension_separator that conflicts with the store
        with pytest.raises(ValueError):
            f.create_dataset(name, data=data, chunks=(5, 5, 5),
                             compressor=None, dimension_separator='.')


@pytest.mark.skipif(have_fsspec is False, reason="needs fsspec")
class TestGroupV3WithNestedFSStore(TestGroupV3WithFSStore):

    @staticmethod
    def create_store():
        path = tempfile.mkdtemp()
        atexit.register(atexit_rmtree, path)
        store = FSStoreV3(path, key_separator='/', auto_mkdir=True)
        return store, None

    def test_inconsistent_dimension_separator(self):
        data = np.arange(1000).reshape(10, 10, 10)
        name = 'raw'

        store, _ = self.create_store()
        f = open_group(store, path='group', mode='w')

        # cannot specify dimension_separator that conflicts with the store
        with pytest.raises(ValueError):
            f.create_dataset(name, data=data, chunks=(5, 5, 5),
                             compressor=None, dimension_separator='.')


class TestGroupWithZipStore(TestGroup):

    @staticmethod
    def create_store():
        path = tempfile.mktemp(suffix='.zip')
        atexit.register(os.remove, path)
        store = ZipStore(path)
        return store, None

    def test_context_manager(self):

        with self.create_group() as g:
            store = g.store
            d = g.create_dataset('foo/bar', shape=100, chunks=10)
            d[:] = np.arange(100)

        # Check that exiting the context manager closes the store,
        # and therefore the underlying ZipFile.
        with pytest.raises(ValueError):
            store.zf.extractall()

    def test_move(self):
        # zip store is not erasable (can so far only append to a zip
        # so we can't test for move.
        pass


class TestGroupV3WithZipStore(TestGroupWithZipStore, TestGroupV3):

    @staticmethod
    def create_store():
        path = tempfile.mktemp(suffix='.zip')
        atexit.register(os.remove, path)
        store = ZipStoreV3(path)
        return store, None


class TestGroupWithDBMStore(TestGroup):

    @staticmethod
    def create_store():
        path = tempfile.mktemp(suffix='.anydbm')
        atexit.register(atexit_rmglob, path + '*')
        store = DBMStore(path, flag='n')
        return store, None


class TestGroupV3WithDBMStore(TestGroupWithDBMStore, TestGroupV3):

    @staticmethod
    def create_store():
        path = tempfile.mktemp(suffix='.anydbm')
        atexit.register(atexit_rmglob, path + '*')
        store = DBMStoreV3(path, flag='n')
        return store, None


class TestGroupWithDBMStoreBerkeleyDB(TestGroup):

    @staticmethod
    def create_store():
        bsddb3 = pytest.importorskip("bsddb3")
        path = tempfile.mktemp(suffix='.dbm')
        atexit.register(os.remove, path)
        store = DBMStore(path, flag='n', open=bsddb3.btopen)
        return store, None


class TestGroupV3WithDBMStoreBerkeleyDB(TestGroupWithDBMStoreBerkeleyDB, TestGroupV3):

    @staticmethod
    def create_store():
        bsddb3 = pytest.importorskip("bsddb3")
        path = tempfile.mktemp(suffix='.dbm')
        atexit.register(os.remove, path)
        store = DBMStoreV3(path, flag='n', open=bsddb3.btopen)
        return store, None


class TestGroupWithLMDBStore(TestGroup):

    @staticmethod
    def create_store():
        pytest.importorskip("lmdb")
        path = tempfile.mktemp(suffix='.lmdb')
        atexit.register(atexit_rmtree, path)
        store = LMDBStore(path)
        return store, None


class TestGroupV3WithLMDBStore(TestGroupWithLMDBStore, TestGroupV3):

    @staticmethod
    def create_store():
        pytest.importorskip("lmdb")
        path = tempfile.mktemp(suffix='.lmdb')
        atexit.register(atexit_rmtree, path)
        store = LMDBStoreV3(path)
        return store, None


class TestGroupWithSQLiteStore(TestGroup):

    def create_store(self):
        pytest.importorskip("sqlite3")
        path = tempfile.mktemp(suffix='.db')
        atexit.register(atexit_rmtree, path)
        store = SQLiteStore(path)
        return store, None


class TestGroupV3WithSQLiteStore(TestGroupWithSQLiteStore, TestGroupV3):

    def create_store(self):
        pytest.importorskip("sqlite3")
        path = tempfile.mktemp(suffix='.db')
        atexit.register(atexit_rmtree, path)
        store = SQLiteStoreV3(path)
        return store, None


class TestGroupWithChunkStore(TestGroup):

    @staticmethod
    def create_store():
        return KVStore(dict()), KVStore(dict())

    def test_chunk_store(self):
        # setup
        store, chunk_store = self.create_store()
        g = self.create_group(store, chunk_store=chunk_store)

        # check attributes
        assert store is g.store
        assert chunk_store is g.chunk_store

        # create array
        a = g.zeros('foo', shape=100, chunks=10)
        assert store is a.store
        assert chunk_store is a.chunk_store
        a[:] = np.arange(100)
        assert_array_equal(np.arange(100), a[:])

        # check store keys
        expect = sorted([group_meta_key, 'foo/' + array_meta_key])
        actual = sorted(store.keys())
        assert expect == actual
        expect = ['foo/' + str(i) for i in range(10)]
        actual = sorted(chunk_store.keys())
        assert expect == actual


class TestGroupV3WithChunkStore(TestGroupWithChunkStore, TestGroupV3):

    @staticmethod
    def create_store():
        return KVStoreV3(dict()), KVStoreV3(dict())

    def test_chunk_store(self):
        # setup
        store, chunk_store = self.create_store()
        path = 'group1'
        g = self.create_group(store, path=path, chunk_store=chunk_store)

        # check attributes
        assert store is g.store
        assert chunk_store is g.chunk_store

        # create array
        a = g.zeros('foo', shape=100, chunks=10)
        assert store is a.store
        assert chunk_store is a.chunk_store
        a[:] = np.arange(100)
        assert_array_equal(np.arange(100), a[:])

        # check store keys
        group_key = meta_root + path + '.group.json'
        array_key = meta_root + path + '/foo' + '.array.json'
        expect = sorted([group_key, array_key, 'zarr.json'])
        actual = sorted(store.keys())
        assert expect == actual
        expect = [data_root + path + '/foo/c' + str(i) for i in range(10)]
        expect += ['zarr.json']
        actual = sorted(chunk_store.keys())
        assert expect == actual


class TestGroupWithStoreCache(TestGroup):

    @staticmethod
    def create_store():
        store = LRUStoreCache(dict(), max_size=None)
        return store, None


class TestGroupV3WithStoreCache(TestGroupWithStoreCache, TestGroupV3):

    @staticmethod
    def create_store():
        store = LRUStoreCacheV3(dict(), max_size=None)
        return store, None


@pytest.mark.parametrize('zarr_version', [2, 3])
def test_group(zarr_version):
    # test the group() convenience function

    # basic usage
    if zarr_version == 2:
        g = group()
        assert '' == g.path
        assert '/' == g.name
    else:
        g = group(path='group1', zarr_version=zarr_version)
        with pytest.raises(ValueError):
            # must supply path for v3 groups
            group(zarr_version=3)
        assert 'group1' == g.path
        assert '/group1' == g.name
    assert isinstance(g, Group)

    # usage with custom store
    if zarr_version == 2:
        store = KVStore(dict())
        path = None
    else:
        store = KVStoreV3(dict())
        path = 'foo'
    g = group(store=store, path=path)
    assert isinstance(g, Group)
    assert store is g.store

    # overwrite behaviour
    if zarr_version == 2:
        store = KVStore(dict())
        path = None
    else:
        store = KVStoreV3(dict())
        path = 'foo'
    init_array(store, path=path, shape=100, chunks=10)
    with pytest.raises(ValueError):
        group(store, path=path)
    g = group(store, path=path, overwrite=True)
    assert isinstance(g, Group)
    assert store is g.store


@pytest.mark.parametrize('zarr_version', [2, 3])
def test_open_group(zarr_version):
    # test the open_group() convenience function

    store = 'data/group.zarr'

    expected_store_type = DirectoryStore if zarr_version == 2 else DirectoryStoreV3

    # mode == 'w'
    path = None if zarr_version == 2 else 'group1'
    g = open_group(store, path=path, mode='w', zarr_version=zarr_version)
    assert isinstance(g, Group)
    assert isinstance(g.store, expected_store_type)
    assert 0 == len(g)
    g.create_groups('foo', 'bar')
    assert 2 == len(g)

    # mode in 'r', 'r+'
    open_array('data/array.zarr', shape=100, chunks=10, mode='w')
    for mode in 'r', 'r+':
        with pytest.raises(ValueError):
            open_group('doesnotexist', mode=mode)
        with pytest.raises(ValueError):
            open_group('data/array.zarr', mode=mode)
    g = open_group(store, mode='r')
    assert isinstance(g, Group)
    assert 2 == len(g)
    with pytest.raises(PermissionError):
        g.create_group('baz')
    g = open_group(store, mode='r+')
    assert isinstance(g, Group)
    assert 2 == len(g)
    g.create_groups('baz', 'quux')
    assert 4 == len(g)

    # mode == 'a'
    shutil.rmtree(store)
    g = open_group(store, path=path, mode='a', zarr_version=zarr_version)
    assert isinstance(g, Group)
    assert isinstance(g.store, expected_store_type)
    assert 0 == len(g)
    g.create_groups('foo', 'bar')
    assert 2 == len(g)
    with pytest.raises(ValueError):
        open_group('data/array.zarr', mode='a', zarr_version=zarr_version)

    # mode in 'w-', 'x'
    for mode in 'w-', 'x':
        shutil.rmtree(store)
        g = open_group(store, path=path, mode=mode, zarr_version=zarr_version)
        assert isinstance(g, Group)
        assert isinstance(g.store, expected_store_type)
        assert 0 == len(g)
        g.create_groups('foo', 'bar')
        assert 2 == len(g)
        with pytest.raises(ValueError):
            open_group(store, path=path, mode=mode, zarr_version=zarr_version)
        if zarr_version == 2:
            with pytest.raises(ValueError):
                open_group('data/array.zarr', mode=mode)

    # open with path
    g = open_group(store, path='foo/bar', zarr_version=zarr_version)
    assert isinstance(g, Group)
    assert 'foo/bar' == g.path


@pytest.mark.parametrize('zarr_version', [2, 3])
def test_group_completions(zarr_version):
    path = None if zarr_version == 2 else 'group1'
    g = group(path=path, zarr_version=zarr_version)
    d = dir(g)
    assert 'foo' not in d
    assert 'bar' not in d
    assert 'baz' not in d
    assert 'qux' not in d
    assert 'xxx' not in d
    assert 'yyy' not in d
    assert 'zzz' not in d
    assert '123' not in d
    assert '456' not in d
    g.create_groups('foo', 'bar', 'baz/qux', '123')
    g.zeros('xxx', shape=100)
    g.zeros('yyy', shape=100)
    g.zeros('zzz', shape=100)
    g.zeros('456', shape=100)
    d = dir(g)
    assert 'foo' in d
    assert 'bar' in d
    assert 'baz' in d
    assert 'qux' not in d
    assert 'xxx' in d
    assert 'yyy' in d
    assert 'zzz' in d
    assert '123' not in d  # not valid identifier
    assert '456' not in d  # not valid identifier


@pytest.mark.parametrize('zarr_version', [2, 3])
def test_group_key_completions(zarr_version):
    path = None if zarr_version == 2 else 'group1'
    g = group(path=path, zarr_version=zarr_version)
    d = dir(g)
    # noinspection PyProtectedMember
    k = g._ipython_key_completions_()

    # none of these names should be an attribute
    assert 'foo' not in d
    assert 'bar' not in d
    assert 'baz' not in d
    assert 'qux' not in d
    assert 'xxx' not in d
    assert 'yyy' not in d
    assert 'zzz' not in d
    assert '123' not in d
    assert '456' not in d
    assert 'asdf;' not in d

    # none of these names should be an item
    assert 'foo' not in k
    assert 'bar' not in k
    assert 'baz' not in k
    assert 'qux' not in k
    assert 'xxx' not in k
    assert 'yyy' not in k
    assert 'zzz' not in k
    assert '123' not in k
    assert '456' not in k
    assert 'asdf;' not in k

    g.create_groups('foo', 'bar', 'baz/qux', '123')
    g.zeros('xxx', shape=100)
    g.zeros('yyy', shape=100)
    g.zeros('zzz', shape=100)
    g.zeros('456', shape=100)
    if zarr_version == 2:
        g.zeros('asdf;', shape=100)
    else:
        # cannot have ; in key name for v3
        with pytest.raises(ValueError):
            g.zeros('asdf;', shape=100)

    d = dir(g)
    # noinspection PyProtectedMember
    k = g._ipython_key_completions_()

    assert 'foo' in d
    assert 'bar' in d
    assert 'baz' in d
    assert 'qux' not in d
    assert 'xxx' in d
    assert 'yyy' in d
    assert 'zzz' in d
    assert '123' not in d  # not valid identifier
    assert '456' not in d  # not valid identifier
    if zarr_version == 2:
        assert 'asdf;' not in d  # not valid identifier

    assert 'foo' in k
    assert 'bar' in k
    assert 'baz' in k
    assert 'qux' not in k
    assert 'xxx' in k
    assert 'yyy' in k
    assert 'zzz' in k
    assert '123' in k
    assert '456' in k
    if zarr_version == 2:
        assert 'asdf;' in k


def _check_tree(g, expect_bytes, expect_text):
    assert expect_bytes == bytes(g.tree())
    assert expect_text == str(g.tree())
    expect_repr = expect_text
    assert expect_repr == repr(g.tree())
    if ipytree:
        # noinspection PyProtectedMember
        widget = g.tree()._ipython_display_()
        isinstance(widget, ipytree.Tree)


@pytest.mark.parametrize('zarr_version', [2, 3])
def test_tree(zarr_version):
    # setup
    path = None if zarr_version == 2 else 'group1'
    g1 = group(path=path, zarr_version=zarr_version)
    g2 = g1.create_group('foo')
    g3 = g1.create_group('bar')
    g3.create_group('baz')
    g5 = g3.create_group('quux')
    g5.create_dataset('baz', shape=100, chunks=10)

    # test root group
    if zarr_version == 2:
        expect_bytes = textwrap.dedent("""\
        /
         +-- bar
         |   +-- baz
         |   +-- quux
         |       +-- baz (100,) float64
         +-- foo""").encode()
        expect_text = textwrap.dedent("""\
        /
         ├── bar
         │   ├── baz
         │   └── quux
         │       └── baz (100,) float64
         └── foo""")
    else:
        # Almost the same as for v2, but has a path name and the
        # subgroups are not necessarily sorted alphabetically.
        expect_bytes = textwrap.dedent("""\
        group1
         +-- foo
         +-- bar
             +-- baz
             +-- quux
                 +-- baz (100,) float64""").encode()
        expect_text = textwrap.dedent("""\
        group1
         ├── foo
         └── bar
             ├── baz
             └── quux
                 └── baz (100,) float64""")
    _check_tree(g1, expect_bytes, expect_text)

    # test different group
    expect_bytes = textwrap.dedent("""\
    foo""").encode()
    expect_text = textwrap.dedent("""\
    foo""")
    _check_tree(g2, expect_bytes, expect_text)

    # test different group
    expect_bytes = textwrap.dedent("""\
    bar
     +-- baz
     +-- quux
         +-- baz (100,) float64""").encode()
    expect_text = textwrap.dedent("""\
    bar
     ├── baz
     └── quux
         └── baz (100,) float64""")
    _check_tree(g3, expect_bytes, expect_text)


def test_group_mismatched_store_versions():
    store_v3 = KVStoreV3(dict())
    store_v2 = KVStore(dict())

    # separate chunk store
    chunk_store_v2 = KVStore(dict())
    chunk_store_v3 = KVStoreV3(dict())

    init_group(store_v2, path='group1', chunk_store=chunk_store_v2)
    init_group(store_v3, path='group1', chunk_store=chunk_store_v3)

    g1_v3 = Group(store_v3, path='group1', read_only=True, chunk_store=chunk_store_v3)
    assert isinstance(g1_v3._store, KVStoreV3)
    g1_v2 = Group(store_v2, path='group1', read_only=True, chunk_store=chunk_store_v2)
    assert isinstance(g1_v2._store, KVStore)

    # store and chunk_store must have the same zarr protocol version
    with pytest.raises(ValueError):
        Group(store_v3, path='group1', read_only=False, chunk_store=chunk_store_v2)
    with pytest.raises(ValueError):
        Group(store_v2, path='group1', read_only=False, chunk_store=chunk_store_v3)
    with pytest.raises(ValueError):
        open_group(store_v2, path='group1', chunk_store=chunk_store_v3)
    with pytest.raises(ValueError):
        open_group(store_v3, path='group1', chunk_store=chunk_store_v2)

    # raises Value if read_only and path is not a pre-existing group
    with pytest.raises(ValueError):
        Group(store_v3, path='group2', read_only=True, chunk_store=chunk_store_v3)
    with pytest.raises(ValueError):
        Group(store_v3, path='group2', read_only=True, chunk_store=chunk_store_v3)


@pytest.mark.parametrize('zarr_version', [2, 3])
def test_open_group_from_paths(zarr_version):
    """Verify zarr_version is applied to both the store and chunk_store."""
    store = tempfile.mkdtemp()
    chunk_store = tempfile.mkdtemp()
    atexit.register(atexit_rmtree, store)
    atexit.register(atexit_rmtree, chunk_store)
    path = 'g1'
    g = open_group(store, path=path, chunk_store=chunk_store, zarr_version=zarr_version)
    assert g._store._store_version == g._chunk_store._store_version == zarr_version<|MERGE_RESOLUTION|>--- conflicted
+++ resolved
@@ -28,15 +28,9 @@
                           NestedDirectoryStore, SQLiteStore, ZipStore,
                           array_meta_key, atexit_rmglob, atexit_rmtree, data_root,
                           group_meta_key, init_array, init_group, meta_root)
-<<<<<<< HEAD
-from zarr.storage_v3 import (ABSStoreV3, KVStoreV3, DirectoryStoreV3,  # MemoryStoreV3
+from zarr.storage_v3 import (ABSStoreV3, KVStoreV3, DirectoryStoreV3, MemoryStoreV3,
                              FSStoreV3, ZipStoreV3, DBMStoreV3, LMDBStoreV3, SQLiteStoreV3,
                              LRUStoreCacheV3)
-=======
-from zarr.storage import (ABSStoreV3, KVStoreV3, DirectoryStoreV3, MemoryStoreV3,
-                          FSStoreV3, ZipStoreV3, DBMStoreV3, LMDBStoreV3, SQLiteStoreV3,
-                          LRUStoreCacheV3)
->>>>>>> 1dc03524
 from zarr.util import InfoReporter, buffer_size
 from zarr.tests.util import skip_test_env_var, have_fsspec, abs_container
 
